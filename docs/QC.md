# Quality Control

Hail includes two QC modules: 
 - `sampleqc`
 - `variantqc`
 
These modules compute a variety of statistics from the genotype data, collapsing either variants or samples.  The output from these modes can be written to TSV files, or stored within sample and variant annotations for later use in [filtering](Filtering.md) and [export](Exporting.md).  
  
Command line option:
 - `-o | --output <filename>` -- **(Optional)** an output file path
 
All computed statistics will be stored within Hail in sample or variant annotations, to be used with downstream [filter](Filtering.md) and [export](Exporting.md) modules.  These can be accessed with `va.qc.<identifier>` and `sa.qc.<identifier>` for variant and sample qc, respectively.  The statistics, their types, and brief descriptions of how they are calculated are listed below.

**Note:** All standard deviations are calculated with zero degrees of freedom.

**Note:** Many values can be missing (`NA`).  Missingness is handled properly in filtering and is written as "NA" in export modules.

<a name="sampleqc"></a>
## Sample QC

The below annotations can be accessed with `sa.qc.<identifier>`

 - `callRate:             Double` -- Fraction of variants with called genotypes
 - `nHomRef:                 Int` -- Number of homozygous reference variants
 - `nHet:                    Int` -- Number of heterozygous variants
 - `nHomVar:                 Int` -- Number of homozygous alternate variants
 - `nCalled:                 Int` -- Sum of `nHomRef` + `nHet` + `nHomVar`
 - `nNotCalled:              Int` -- Number of uncalled variants
 - `nSNP:                    Int` -- Number of SNP variants
 - `nInsertion:              Int` -- Number of insertion variants
 - `nDeletion:               Int` -- Number of deletion variants
 - `nSingleton:              Int` -- Number of private variants
 - `nTransition:             Int` -- Number of transition (A-G, C-T) variants
 - `nTransversion:           Int` -- Number of transversion variants
 - `nNonRef:                 Int` -- Number of Het + HomVar variants
 - `rTiTv:                Double` -- Transition/transversion ratio
 - `rHetHomVar:           Double` -- Het/HomVar ratio across all variants
 - `rDeletionInsertion:   Double` -- Deletion/Insertion ratio across all variants    
 - `dpMean:               Double` -- Depth mean across all variants
 - `dpStDev:              Double` -- Depth standard deviation across all variants
 
<a name="variantqc"></a>
## VariantQC

The below annotations can be accessed with `va.qc.<identifier>`

 - `callRate:              Double` -- Fraction of samples with called genotypes
 - `AF:                   Double` -- Calculated minor allele frequency (q)
 - `AC:                      Int` -- Count of alternate alleles
 - `rHeterozygosity:       Double` -- Proportion of heterozygotes
 - `rHetHomVar:            Double` -- Ratio of heterozygotes to homozygous alternates
 - `rExpectedHetFrequency: Double` -- Expected rHeterozygosity based on HWE
 - `pHWE:                  Double` -- p-value computed from Hardy Weinberg Equilibrium null model, [see documentation here](LeveneHaldane.tex)
 - `nHomRef:                  Int` -- Number of homozygous reference samples
 - `nHet:                     Int` -- Number of heterozygous samples
 - `nHomVar:                  Int` -- Number of homozygous alternate samples
 - `nCalled:                  Int` -- Sum of `nHomRef` + `nHet` + `nHomVar`
 - `nNotCalled:               Int` -- Number of uncalled samples
 - `nNonRef:                  Int` -- Number of het + homvar samples
 - `rHetHomVar:            Double` -- Het/HomVar ratio across all samples
 - `dpMean:                Double` -- Depth mean across all samples
<<<<<<< HEAD
 - `dpStDev:               Double` -- Depth standard deviation across all samples
 - `dpMeanHomRef:          Double` -- Depth mean across all samples called HomRef
 - `dpStDevHomRef:         Double` -- Depth standard deviation across all samples called HomRef
 - `dpMeanHet:             Double` -- Depth mean across all samples called Het
 - `dpStDevHet:            Double` -- Depth standard deviation across all samples called Het
 - `dpMeanHomVar:          Double` -- Depth mean across all samples called HomVar
 - `dpStDevHomVar:         Double` -- Depth standard deviation across all samples called HomVar
 - `gqMean:                Double` -- GQ mean across all samples
 - `gqStDev:               Double` -- GQ standard deviation across all samples
 - `gqMeanHomRef:          Double` -- GQ mean across all samples called HomRef
 - `gqStDevHomRef:         Double` -- GQ standard deviation across all samples called HomRef
 - `gqMeanHet:             Double` -- GQ mean across all samples called Het
 - `gqStDevHet:            Double` -- GQ standard deviation across all samples called Het
 - `gqMeanHomVar:          Double` -- GQ mean across all samples called HomVar
 - `gqStDevHomVar:         Double` -- GQ standard deviation across all samples called HomVar
 - `infoScore:             Double` -- Info score as calculated by IMPUTE, [see documentation here](https://mathgen.stats.ox.ac.uk/genetics_software/snptest/snptest.html#info_measures)
=======
 - `dpStDev:               Double` -- Depth standard deviation across all samples
>>>>>>> deafe16f
<|MERGE_RESOLUTION|>--- conflicted
+++ resolved
@@ -59,23 +59,5 @@
  - `nNonRef:                  Int` -- Number of het + homvar samples
  - `rHetHomVar:            Double` -- Het/HomVar ratio across all samples
  - `dpMean:                Double` -- Depth mean across all samples
-<<<<<<< HEAD
  - `dpStDev:               Double` -- Depth standard deviation across all samples
- - `dpMeanHomRef:          Double` -- Depth mean across all samples called HomRef
- - `dpStDevHomRef:         Double` -- Depth standard deviation across all samples called HomRef
- - `dpMeanHet:             Double` -- Depth mean across all samples called Het
- - `dpStDevHet:            Double` -- Depth standard deviation across all samples called Het
- - `dpMeanHomVar:          Double` -- Depth mean across all samples called HomVar
- - `dpStDevHomVar:         Double` -- Depth standard deviation across all samples called HomVar
- - `gqMean:                Double` -- GQ mean across all samples
- - `gqStDev:               Double` -- GQ standard deviation across all samples
- - `gqMeanHomRef:          Double` -- GQ mean across all samples called HomRef
- - `gqStDevHomRef:         Double` -- GQ standard deviation across all samples called HomRef
- - `gqMeanHet:             Double` -- GQ mean across all samples called Het
- - `gqStDevHet:            Double` -- GQ standard deviation across all samples called Het
- - `gqMeanHomVar:          Double` -- GQ mean across all samples called HomVar
- - `gqStDevHomVar:         Double` -- GQ standard deviation across all samples called HomVar
  - `infoScore:             Double` -- Info score as calculated by IMPUTE, [see documentation here](https://mathgen.stats.ox.ac.uk/genetics_software/snptest/snptest.html#info_measures)
-=======
- - `dpStDev:               Double` -- Depth standard deviation across all samples
->>>>>>> deafe16f
