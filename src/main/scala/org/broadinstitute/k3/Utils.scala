package org.broadinstitute.k3

import scala.collection.mutable
import scala.collection.AbstractIterator
import scala.language.implicitConversions

<<<<<<< HEAD
// FIXME don't zip, write direct Iterables
class RichVector[T](v: Vector[T]) {
  def zipWith[T2, V](v2: Iterable[T2], f: (T, T2) => V): Vector[V] = {
    v.iterator
    .zip(v2.iterator)
    .map(f.tupled)
    .toVector
  }

  def zipWithAndIndex[T2, V](v2: Iterable[T2], f: (T, T2, Int) => V): Vector[V] = {
    v.iterator
    .zip(v2.iterator)
    .zipWithIndex
    .map { case ((e1, e2), i) => f(e1, e2, i) }
    .toVector
  }

  def zipWith[T2, T3, V](v2: Iterable[T2], v3: Iterable[T3], f: (T, T2, T3) => V): Vector[V] = {
    v.iterator
    .zip(v2.iterator)
    .zip(v3.iterator)
    .map { case ((e1, e2), e3) => f(e1, e2, e3) }
    .toVector
=======
class RichVector[T](v: Vector[T]) {
  def zipExact[T2](v2: Vector[T2]): Vector[(T, T2)] = {
    val i = v.iterator
    val i2 = v2.iterator
    new Iterator[(T, T2)] {
      def hasNext: Boolean = {
        assert(i.hasNext == i2.hasNext)
        i.hasNext
      }

      def next() = (i.next(), i2.next())
    }.toVector
  }

  def zipWith[T2, V](v2: Vector[T2], f: (T, T2) => V): Vector[V] = {
    val i = v.iterator
    val i2 = v2.iterator
    new Iterator[V] {
      def hasNext = i.hasNext && i2.hasNext

      def next() = f(i.next(), i2.next())
    }.toVector
  }

  def zipWithExact[T2, V](v2: Vector[T2], f: (T, T2) => V): Vector[V] = {
    val i = v.iterator
    val i2 = v2.iterator
    new Iterator[V] {
      def hasNext: Boolean = {
        assert(i.hasNext == i2.hasNext)
        i.hasNext
      }

      def next() = f(i.next(), i2.next())
    }.toVector
  }

  def zipWithAndIndex[T2, V](v2: Vector[T2], f: (T, T2, Int) => V): Vector[V] = {
    val i = v.iterator
    val i2 = v2.iterator
    val i3 = Iterator.from(0)
    new Iterator[V] {
      def hasNext = i.hasNext && i2.hasNext

      def next() = f(i.next(), i2.next(), i3.next())
    }.toVector
  }

  def zipWith[T2, T3, V](v2: Vector[T2], v3: Vector[T3], f: (T, T2, T3) => V): Vector[V] = {
    val i = v.iterator
    val i2 = v2.iterator
    val i3 = v3.iterator
    new Iterator[V] {
      def hasNext = i.hasNext && i2.hasNext && i3.hasNext

      def next() = f(i.next(), i2.next(), i3.next())
    }.toVector
  }
}

class RichHomogenousTuple1[T](t: Tuple1[T]) {
  def at(i: Int) = i match {
    case 1 => t._1
  }

  def insert(i: Int, x: T): (T, T) = i match {
    case 0 => (x, t._1)
    case 1 => (t._1, x)
  }

  def remove(i: Int): Unit = {
    require(i == 0)
  }
}

class RichHomogenousTuple2[T](t: (T, T)) {
  def at(i: Int): T = i match {
    case 1 => t._1
    case 2 => t._2
  }


  def insert(i: Int, x: T): (T, T, T) = i match {
    case 0 => (x, t._1, t._2)
    case 1 => (t._1, x, t._2)
    case 2 => (t._1, t._2, x)
  }

  def remove(i: Int): Tuple1[T] = i match {
    case 1 => Tuple1(t._2)
    case 2 => Tuple1(t._1)
  }
}

class RichHomogenousTuple3[T](t: (T, T, T)) {
  def at(i: Int): T = i match {
    case 1 => t._1
    case 2 => t._2
    case 3 => t._3
  }

  def insert(i: Int, x: T): (T, T, T, T) = i match {
    case 0 => (x, t._1, t._2, t._3)
    case 1 => (t._1, x, t._2, t._3)
    case 2 => (t._1, t._2, x, t._3)
    case 3 => (t._1, t._2, t._3, x)
  }

  def remove(i: Int): (T, T) = i match {
    case 1 => (t._2, t._3)
    case 2 => (t._1, t._3)
    case 3 => (t._1, t._2)
  }
}

class RichArrayBuilderOfByte(b: mutable.ArrayBuilder[Byte]) {
  def writeULEB128(x0: Int) {
    require(x0 >= 0)

    var x = x0
    var more = true
    while (more) {
      var c = x & 0x7F
      x = x >>> 7

      if (x == 0)
        more = false
      else
        c = c | 0x80

      assert(c >= 0 && c <= 255)
      b += c.toByte
    }
  }
}

class RichIteratorOfByte(i: Iterator[Byte]) {
  def readULEB128(): Int = {
    var x: Int = 0
    var shift: Int = 0
    var b: Byte = 0
    do {
      b = i.next()
      x = x | ((b & 0x7f) << shift)
      shift += 7
    } while ((b & 0x80) != 0)

    x
>>>>>>> 1c916343
  }
}

object Utils {
  implicit def toRichVector[T](v: Vector[T]): RichVector[T] = new RichVector(v)

  implicit def toRichTuple2[T](t: (T, T)): RichHomogenousTuple2[T] = new RichHomogenousTuple2(t)

  implicit def toRichTuple3[T](t: (T, T, T)): RichHomogenousTuple3[T] = new RichHomogenousTuple3(t)

  implicit def toRichArrayBuilderOfByte(t: mutable.ArrayBuilder[Byte]): RichArrayBuilderOfByte =
    new RichArrayBuilderOfByte(t)

  implicit def toRichIteratorOfByte(i: Iterator[Byte]): RichIteratorOfByte =
    new RichIteratorOfByte(i)

  def fail() {
    assert(false)
  }
}<|MERGE_RESOLUTION|>--- conflicted
+++ resolved
@@ -1,36 +1,10 @@
 package org.broadinstitute.k3
 
 import scala.collection.mutable
-import scala.collection.AbstractIterator
 import scala.language.implicitConversions
 
-<<<<<<< HEAD
-// FIXME don't zip, write direct Iterables
 class RichVector[T](v: Vector[T]) {
-  def zipWith[T2, V](v2: Iterable[T2], f: (T, T2) => V): Vector[V] = {
-    v.iterator
-    .zip(v2.iterator)
-    .map(f.tupled)
-    .toVector
-  }
-
-  def zipWithAndIndex[T2, V](v2: Iterable[T2], f: (T, T2, Int) => V): Vector[V] = {
-    v.iterator
-    .zip(v2.iterator)
-    .zipWithIndex
-    .map { case ((e1, e2), i) => f(e1, e2, i) }
-    .toVector
-  }
-
-  def zipWith[T2, T3, V](v2: Iterable[T2], v3: Iterable[T3], f: (T, T2, T3) => V): Vector[V] = {
-    v.iterator
-    .zip(v2.iterator)
-    .zip(v3.iterator)
-    .map { case ((e1, e2), e3) => f(e1, e2, e3) }
-    .toVector
-=======
-class RichVector[T](v: Vector[T]) {
-  def zipExact[T2](v2: Vector[T2]): Vector[(T, T2)] = {
+  def zipExact[T2](v2: Iterable[T2]): Vector[(T, T2)] = {
     val i = v.iterator
     val i2 = v2.iterator
     new Iterator[(T, T2)] {
@@ -43,7 +17,7 @@
     }.toVector
   }
 
-  def zipWith[T2, V](v2: Vector[T2], f: (T, T2) => V): Vector[V] = {
+  def zipWith[T2, V](v2: Iterable[T2], f: (T, T2) => V): Vector[V] = {
     val i = v.iterator
     val i2 = v2.iterator
     new Iterator[V] {
@@ -53,7 +27,7 @@
     }.toVector
   }
 
-  def zipWithExact[T2, V](v2: Vector[T2], f: (T, T2) => V): Vector[V] = {
+  def zipWithExact[T2, V](v2: Iterable[T2], f: (T, T2) => V): Vector[V] = {
     val i = v.iterator
     val i2 = v2.iterator
     new Iterator[V] {
@@ -66,7 +40,7 @@
     }.toVector
   }
 
-  def zipWithAndIndex[T2, V](v2: Vector[T2], f: (T, T2, Int) => V): Vector[V] = {
+  def zipWithAndIndex[T2, V](v2: Iterable[T2], f: (T, T2, Int) => V): Vector[V] = {
     val i = v.iterator
     val i2 = v2.iterator
     val i3 = Iterator.from(0)
@@ -77,7 +51,7 @@
     }.toVector
   }
 
-  def zipWith[T2, T3, V](v2: Vector[T2], v3: Vector[T3], f: (T, T2, T3) => V): Vector[V] = {
+  def zipWith[T2, T3, V](v2: Iterable[T2], v3: Iterable[T3], f: (T, T2, T3) => V): Vector[V] = {
     val i = v.iterator
     val i2 = v2.iterator
     val i3 = v3.iterator
@@ -177,7 +151,6 @@
     } while ((b & 0x80) != 0)
 
     x
->>>>>>> 1c916343
   }
 }
 
