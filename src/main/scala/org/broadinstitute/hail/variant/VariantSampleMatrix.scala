package org.broadinstitute.hail.variant

import java.nio.ByteBuffer
import java.util

<<<<<<< HEAD
import org.kududb.spark.kudu._
=======
import org.apache.spark.{Partitioner, SparkContext, SparkEnv}
>>>>>>> c384651e
import org.apache.spark.rdd.RDD
import org.apache.spark.sql.types._
import org.apache.spark.sql.{Row, SQLContext}
import org.apache.spark.{SparkContext, SparkEnv}
import org.broadinstitute.hail.Utils._
import org.broadinstitute.hail.annotations._
import org.broadinstitute.hail.check.Gen
import org.broadinstitute.hail.expr._
import org.broadinstitute.hail.vcf.BufferedLineIterator
import org.kududb.spark.kudu.KuduContext

import scala.io.Source
import scala.language.implicitConversions
import scala.reflect.ClassTag
<<<<<<< HEAD
=======
import scala.collection.mutable.ArrayBuffer
import scala.io.Source
import org.apache.spark.sql.types.{StructField, StructType}
>>>>>>> c384651e

object VariantSampleMatrix {
  final val magicNumber: Int = 0xe51e2c58
  final val fileVersion: Int = 3

  def apply[T](metadata: VariantMetadata,
    rdd: RDD[(Variant, Annotation, Iterable[T])])(implicit tct: ClassTag[T]): VariantSampleMatrix[T] = {
    new VariantSampleMatrix(metadata, rdd)
  }

  private def readMetadata(sqlContext: SQLContext, dirname: String, skipGenotypes: Boolean = false,
                          requireParquetSuccess: Boolean = true): VariantMetadata = {
    if (!dirname.endsWith(".vds") && !dirname.endsWith(".vds/"))
      fatal(s"input path ending in `.vds' required, found `$dirname'")

    val hConf = sqlContext.sparkContext.hadoopConfiguration

    if (!hadoopExists(hConf, dirname))
      fatal(s"no VDS found at `$dirname'")

    val vaSchema = dirname + "/va.schema"
    val saSchema = dirname + "/sa.schema"
    val globalSchema = dirname + "/global.schema"
    val pqtSuccess = dirname + "/rdd.parquet/_SUCCESS"
    val metadataFile = dirname + "/metadata.ser"

<<<<<<< HEAD
=======
    if (!hadoopExists(hConf, pqtSuccess))
      fatal(dirname + "corrupt VDS: no parquet success indicator, meaning a problem occurred during write.  Recreate VDS.")

>>>>>>> c384651e
    if (!hadoopExists(hConf, metadataFile))
      fatal("corrupt VDS: no metadata.ser file.  Recreate VDS.")

    val (sampleIds, sampleAnnotations, globalAnnotation, wasSplit) =
      readDataFile(dirname + "/metadata.ser", hConf) { dis =>
        try {
          val serializer = SparkEnv.get.serializer.newInstance()
          val ds = serializer.deserializeStream(dis)

          val m = ds.readObject[Int]
          if (m != magicNumber)
            fatal("Invalid VDS: invalid magic number")

          val v = ds.readObject[Int]
          if (v != fileVersion)
            fatal("Old VDS version found")

          val sampleIds = ds.readObject[IndexedSeq[String]]
          val sampleAnnotations = ds.readObject[IndexedSeq[Annotation]]
          val globalAnnotation = ds.readObject[Annotation]
          val wasSplit = ds.readObject[Boolean]

          ds.close()
          (sampleIds, sampleAnnotations, globalAnnotation, wasSplit)

        } catch {
          case e: Exception =>
            println(e)
            fatal(s"Invalid VDS: ${e.getMessage}\n  Recreate with current version of Hail.")
        }
      }

    if (requireParquetSuccess && !hadoopExists(hConf, pqtSuccess))
      fatal("corrupt VDS: no parquet success indicator, meaning a problem occurred during write.  Recreate VDS.")

    if (!hadoopExists(hConf, vaSchema, saSchema, globalSchema))
      fatal("corrupt VDS: one or more .schema files missing.  Recreate VDS.")

    val vaSignature = readFile(dirname + "/va.schema", hConf) { dis =>
      val schema = Source.fromInputStream(dis)
        .mkString
      Parser.parseType(schema)
    }

    val saSignature = readFile(dirname + "/sa.schema", hConf) { dis =>
      val schema = Source.fromInputStream(dis)
        .mkString
      Parser.parseType(schema)
    }

    val globalSignature = readFile(dirname + "/global.schema", hConf) { dis =>
      val schema = Source.fromInputStream(dis)
        .mkString
      Parser.parseType(schema)
    }


    VariantMetadata(sampleIds, sampleAnnotations, globalAnnotation,
      saSignature, vaSignature, globalSignature, wasSplit)
  }

  def read(sqlContext: SQLContext, dirname: String, skipGenotypes: Boolean = false): VariantDataset = {

    val metadata = readMetadata(sqlContext, dirname, skipGenotypes)
    val vaSignature = metadata.vaSignature

    val df = sqlContext.read.parquet(dirname + "/rdd.parquet")

    val vaRequiresConversion = vaSignature.requiresConversion

    if (skipGenotypes)
      new VariantSampleMatrix[Genotype](
        metadata.copy(sampleIds = IndexedSeq.empty[String],
          sampleAnnotations = IndexedSeq.empty[Annotation]),
        df.select("variant", "annotations")
          .map(row => (row.getVariant(0),
            if (vaRequiresConversion) vaSignature.makeSparkReadable(row.get(1)) else row.get(1),
            Iterable.empty[Genotype])))
    else
      new VariantSampleMatrix(
        metadata,
        df.rdd.map { row =>
          val v = row.getVariant(0)

          (v,
            if (vaRequiresConversion) vaSignature.makeSparkReadable(row.get(1)) else row.get(1),
            row.getGenotypeStream(v, 2))
        })
  }

  def readKudu(sqlContext: SQLContext, dirname: String, tableName: String,
      master: String): VariantDataset = {

    val metadata = readMetadata(sqlContext, dirname, skipGenotypes = false,
      requireParquetSuccess = false)

    val df = sqlContext.read.options(
      Map("kudu.table" -> tableName, "kudu.master" -> master)).kudu
    val rdd: RDD[(Variant, Annotation, Iterable[Genotype])] = df.rdd.mapPartitions(iter => {
      val ser = SparkEnv.get.serializer.newInstance()
      iter.map(r => {
        val variant = Variant(r.getAs[String]("contig"), r.getAs[Int]("start"),
          r.getAs[String]("ref"), r.getAs[String]("alt"))
        val annotations = Annotation.empty // TODO: deserialize annotations
        val bb = r.getAs[ByteBuffer]("genotypes")
        val b = new Array[Byte](bb.remaining)
        bb.get(b)
        val genotypeStream = GenotypeStream(variant, Some(r.getAs[Int]("genotypes_byte_len")), b)
        (variant, (annotations, genotypeStream))
      })
    }).spanByKey().map(kv => { // combine variant rows with different sample groups (no shuffle)
      val variant = kv._1
      val annotations = kv._2.head._1 // just use first annotation
      val genotypes = kv._2.flatMap(_._2) // combine genotype streams
      (variant, annotations, genotypes)
    })
    new VariantSampleMatrix[Genotype](metadata, rdd)
  }

  def genValues[T](nSamples: Int, g: Gen[T]): Gen[Iterable[T]] =
    Gen.buildableOfN[Iterable[T], T](nSamples, g)

  def genValues[T](g: Gen[T]): Gen[Iterable[T]] =
    Gen.buildableOf[Iterable[T], T](g)

  def genVariantValues[T](nSamples: Int, g: (Variant) => Gen[T]): Gen[(Variant, Iterable[T])] =
    for (v <- Variant.gen;
         values <- genValues[T](nSamples, g(v)))
      yield (v, values)

  def genVariantValues[T](g: (Variant) => Gen[T]): Gen[(Variant, Iterable[T])] =
    for (v <- Variant.gen;
         values <- genValues[T](g(v)))
      yield (v, values)

  def genVariantGenotypes: Gen[(Variant, Iterable[Genotype])] =
    genVariantValues(Genotype.gen)

  def genVariantGenotypes(nSamples: Int): Gen[(Variant, Iterable[Genotype])] =
    genVariantValues(nSamples, Genotype.gen)

  def gen[T](sc: SparkContext,
    sampleIds: Array[String],
    variants: Array[Variant],
    g: (Variant) => Gen[T])(implicit tct: ClassTag[T]): Gen[VariantSampleMatrix[T]] = {
    val nSamples = sampleIds.length
    for (vaSig <- Type.genArb; saSig <- Type.genArb; globalSig <- Type.genArb;
         saValues <- Gen.sequence[IndexedSeq[Annotation], Annotation](IndexedSeq.fill[Gen[Annotation]](nSamples)(saSig.genValue));
         globalValue <- globalSig.genValue;
         rows <- Gen.sequence[Seq[(Variant, Annotation, Iterable[T])], (Variant, Annotation, Iterable[T])](
           variants.map(v => Gen.zip(
             Gen.const(v),
             vaSig.genValue,
             genValues(nSamples, g(v))))))
      yield VariantSampleMatrix[T](VariantMetadata(sampleIds, saValues, globalValue, saSig, vaSig, globalSig), sc.parallelize(rows))
  }

  def gen[T](sc: SparkContext, g: (Variant) => Gen[T])(implicit tct: ClassTag[T]): Gen[VariantSampleMatrix[T]] = {
    val samplesVariantsGen =
      for (sampleIds <- Gen.distinctBuildableOf[Array[String], String](Gen.identifier);
           variants <- Gen.distinctBuildableOf[Array[Variant], Variant](Variant.gen))
        yield (sampleIds, variants)
    samplesVariantsGen.flatMap {
      case (sampleIds, variants) => gen(sc, sampleIds, variants, g)
    }
  }

  def gen[T](sc: SparkContext, sampleIds: Array[String], g: (Variant) => Gen[T])(implicit tct: ClassTag[T]): Gen[VariantSampleMatrix[T]] = {
    val variantsGen = Gen.distinctBuildableOf[Array[Variant], Variant](Variant.gen)
    variantsGen.flatMap(variants => gen(sc, sampleIds, variants, g))
  }

  def gen[T](sc: SparkContext, variants: Array[Variant], g: (Variant) => Gen[T])(implicit tct: ClassTag[T]): Gen[VariantSampleMatrix[T]] = {
    val samplesGen = Gen.distinctBuildableOf[Array[String], String](Gen.identifier)
    samplesGen.flatMap(sampleIds => gen(sc, sampleIds, variants, g))
  }
}

class VariantSampleMatrix[T](val metadata: VariantMetadata,
  val rdd: RDD[(Variant, Annotation, Iterable[T])])
  (implicit tct: ClassTag[T]) {

  def sampleIds: IndexedSeq[String] = metadata.sampleIds

  lazy val sampleIdsBc = sparkContext.broadcast(sampleIds)

  def nSamples: Int = metadata.sampleIds.length

  def vaSignature: Type = metadata.vaSignature

  def saSignature: Type = metadata.saSignature

  def globalSignature: Type = metadata.globalSignature

  def globalAnnotation: Annotation = metadata.globalAnnotation

  def sampleAnnotations: IndexedSeq[Annotation] = metadata.sampleAnnotations

  def sampleIdsAndAnnotations: IndexedSeq[(String, Annotation)] = sampleIds.zip(sampleAnnotations)

  lazy val sampleAnnotationsBc = sparkContext.broadcast(sampleAnnotations)

  def wasSplit: Boolean = metadata.wasSplit

  def copy[U](rdd: RDD[(Variant, Annotation, Iterable[U])] = rdd,
    sampleIds: IndexedSeq[String] = sampleIds,
    sampleAnnotations: IndexedSeq[Annotation] = sampleAnnotations,
    globalAnnotation: Annotation = globalAnnotation,
    saSignature: Type = saSignature,
    vaSignature: Type = vaSignature,
    globalSignature: Type = globalSignature,
    wasSplit: Boolean = wasSplit)
    (implicit tct: ClassTag[U]): VariantSampleMatrix[U] =
    new VariantSampleMatrix[U](
      VariantMetadata(sampleIds, sampleAnnotations, globalAnnotation,
        saSignature, vaSignature, globalSignature, wasSplit), rdd)

  def sparkContext: SparkContext = rdd.sparkContext

  def cache(): VariantSampleMatrix[T] = copy[T](rdd = rdd.cache())

  def repartition(nPartitions: Int) = copy[T](rdd = rdd.repartition(nPartitions)(null))

  def nPartitions: Int = rdd.partitions.length

  def variants: RDD[Variant] = rdd.map(_._1)

  def variantsAndAnnotations: RDD[(Variant, Annotation)] = rdd.map { case (v, va, gs) => (v, va) }

  def nVariants: Long = variants.count()

  def expand(): RDD[(Variant, String, T)] =
    mapWithKeys[(Variant, String, T)]((v, s, g) => (v, s, g))

  def expandWithAll(): RDD[(Variant, Annotation, String, Annotation, T)] =
    mapWithAll[(Variant, Annotation, String, Annotation, T)]((v, va, s, sa, g) => (v, va, s, sa, g))

  def sampleVariants(fraction: Double): VariantSampleMatrix[T] =
    copy(rdd = rdd.sample(withReplacement = false, fraction, 1))

  def mapValues[U](f: (T) => U)(implicit uct: ClassTag[U]): VariantSampleMatrix[U] = {
    mapValuesWithAll((v, va, s, sa, g) => f(g))
  }

  def mapValuesWithKeys[U](f: (Variant, String, T) => U)
    (implicit uct: ClassTag[U]): VariantSampleMatrix[U] = {
    mapValuesWithAll((v, va, s, sa, g) => f(v, s, g))
  }

  def mapValuesWithAll[U](f: (Variant, Annotation, String, Annotation, T) => U)
    (implicit uct: ClassTag[U]): VariantSampleMatrix[U] = {
    val localSampleIdsBc = sampleIdsBc
    val localSampleAnnotationsBc = sampleAnnotationsBc
    copy(rdd = rdd.map { case (v, va, gs) =>
      (v, va, localSampleIdsBc.value.lazyMapWith2[Annotation, T, U](localSampleAnnotationsBc.value, gs, {
        case (s, sa, g) => f(v, va, s, sa, g)
      }))
    })
  }

  def mapValuesWithPartialApplication[U](f: (Variant, Annotation) => ((String, Annotation) => U))
    (implicit uct: ClassTag[U]): VariantSampleMatrix[U] = {
    val localSampleIdsBc = sampleIdsBc
    val localSampleAnnotationsBc = sampleAnnotationsBc

    copy(rdd =
      rdd.mapPartitions[(Variant, Annotation, Iterable[U])] { it: Iterator[(Variant, Annotation, Iterable[T])] =>
        it.map { case (v, va, gs) =>
          val f2 = f(v, va)
          (v, va, localSampleIdsBc.value.lazyMapWith2[Annotation, T, U](localSampleAnnotationsBc.value, gs, {
            case (s, sa, g) => f2(s, sa)
          }))
        }
      })
  }

  def map[U](f: T => U)(implicit uct: ClassTag[U]): RDD[U] =
    mapWithKeys((v, s, g) => f(g))

  def mapWithKeys[U](f: (Variant, String, T) => U)(implicit uct: ClassTag[U]): RDD[U] = {
    val localSampleIdsBc = sampleIdsBc

    rdd
      .flatMap { case (v, va, gs) =>
        localSampleIdsBc.value.lazyMapWith[T, U](gs,
          (s, g) => f(v, s, g))
      }
  }

  def mapWithAll[U](f: (Variant, Annotation, String, Annotation, T) => U)(implicit uct: ClassTag[U]): RDD[U] = {
    val localSampleIdsBc = sampleIdsBc
    val localSampleAnnotationsBc = sampleAnnotationsBc

    rdd
      .flatMap { case (v, va, gs) =>
        localSampleIdsBc.value.lazyMapWith2[Annotation, T, U](localSampleAnnotationsBc.value, gs, {
          case (s, sa, g) => f(v, va, s, sa, g)
        })
      }
  }

  def mapPartitionsWithAll[U](f: Iterator[(Variant, Annotation, String, Annotation, T)] => Iterator[U])
    (implicit uct: ClassTag[U]): RDD[U] = {
    val localSampleIdsBc = sampleIdsBc
    val localSampleAnnotationsBc = sampleAnnotationsBc

    rdd.mapPartitions { it =>
      f(it.flatMap { case (v, va, gs) =>
        localSampleIdsBc.value.lazyMapWith2[Annotation, T, (Variant, Annotation, String, Annotation, T)](
          localSampleAnnotationsBc.value, gs, { case (s, sa, g) => (v, va, s, sa, g) })
      })
    }
  }

  def mapAnnotations(f: (Variant, Annotation, Iterable[T]) => Annotation): VariantSampleMatrix[T] =
    copy[T](rdd = rdd.map { case (v, va, gs) => (v, f(v, va, gs), gs) })

  def flatMap[U](f: T => TraversableOnce[U])(implicit uct: ClassTag[U]): RDD[U] =
    flatMapWithKeys((v, s, g) => f(g))

  def flatMapWithKeys[U](f: (Variant, String, T) => TraversableOnce[U])(implicit uct: ClassTag[U]): RDD[U] = {
    val localSampleIdsBc = sampleIdsBc

    rdd
      .flatMap { case (v, va, gs) => localSampleIdsBc.value.lazyFlatMapWith(gs,
        (s: String, g: T) => f(v, s, g))
      }
  }

  def filterVariants(p: (Variant, Annotation, Iterable[T]) => Boolean): VariantSampleMatrix[T] =
    copy(rdd = rdd.filter { case (v, va, gs) => p(v, va, gs) })

  def filterVariants(ilist: IntervalList): VariantSampleMatrix[T] =
    filterVariants((v, va, gs) => ilist.contains(v.contig, v.start))

  def dropSamples(): VariantSampleMatrix[T] =
    copy(sampleIds = IndexedSeq.empty[String],
      sampleAnnotations = IndexedSeq.empty[Annotation],
      rdd = rdd.map { case (v, va, gs) =>
        (v, va, Iterable.empty[T])
      })

  // FIXME see if we can remove broadcasts elsewhere in the code
  def filterSamples(p: (String, Annotation) => Boolean): VariantSampleMatrix[T] = {
    val mask = sampleIdsAndAnnotations.map { case (s, sa) => p(s, sa) }
    val maskBc = sparkContext.broadcast(mask)
    val localtct = tct
    copy[T](sampleIds = sampleIds.zipWithIndex
      .filter { case (s, i) => mask(i) }
      .map(_._1),
      sampleAnnotations = sampleAnnotations.zipWithIndex
        .filter { case (sa, i) => mask(i) }
        .map(_._1),
      rdd = rdd.map { case (v, va, gs) =>
        (v, va, gs.lazyFilterWith(maskBc.value, (g: T, m: Boolean) => m))
      })
  }

  def aggregateBySample[U](zeroValue: U)(
    seqOp: (U, T) => U,
    combOp: (U, U) => U)(implicit uct: ClassTag[U]): RDD[(String, U)] =
    aggregateBySampleWithKeys(zeroValue)((e, v, s, g) => seqOp(e, g), combOp)

  def aggregateBySampleWithKeys[U](zeroValue: U)(
    seqOp: (U, Variant, String, T) => U,
    combOp: (U, U) => U)(implicit uct: ClassTag[U]): RDD[(String, U)] = {
    aggregateBySampleWithAll(zeroValue)((e, v, va, s, sa, g) => seqOp(e, v, s, g), combOp)
  }

  def aggregateBySampleWithAll[U](zeroValue: U)(
    seqOp: (U, Variant, Annotation, String, Annotation, T) => U,
    combOp: (U, U) => U)(implicit uct: ClassTag[U]): RDD[(String, U)] = {

    val serializer = SparkEnv.get.serializer.newInstance()
    val zeroBuffer = serializer.serialize(zeroValue)
    val zeroArray = new Array[Byte](zeroBuffer.limit)
    zeroBuffer.get(zeroArray)
    val localSampleIdsBc = sampleIdsBc
    val localSampleAnnotationsBc = sampleAnnotationsBc

    rdd
      .mapPartitions { (it: Iterator[(Variant, Annotation, Iterable[T])]) =>
        val serializer = SparkEnv.get.serializer.newInstance()
        def copyZeroValue() = serializer.deserialize[U](ByteBuffer.wrap(zeroArray))
        val arrayZeroValue = Array.fill[U](localSampleIdsBc.value.length)(copyZeroValue())

        localSampleIdsBc.value.iterator
          .zip(it.foldLeft(arrayZeroValue) { case (acc, (v, va, gs)) =>
            for ((g, i) <- gs.iterator.zipWithIndex) {
              acc(i) = seqOp(acc(i), v, va,
                localSampleIdsBc.value(i), localSampleAnnotationsBc.value(i), g)
            }
            acc
          }.iterator)
      }.foldByKey(zeroValue)(combOp)
  }


  def aggregateByVariant[U](zeroValue: U)(
    seqOp: (U, T) => U,
    combOp: (U, U) => U)(implicit uct: ClassTag[U]): RDD[(Variant, U)] =
    aggregateByVariantWithAll(zeroValue)((e, v, va, s, sa, g) => seqOp(e, g), combOp)

  def aggregateByVariantWithKeys[U](zeroValue: U)(
    seqOp: (U, Variant, String, T) => U,
    combOp: (U, U) => U)(implicit uct: ClassTag[U]): RDD[(Variant, U)] = {
    aggregateByVariantWithAll(zeroValue)((e, v, va, s, sa, g) => seqOp(e, v, s, g), combOp)
  }

  def aggregateByVariantWithAll[U](zeroValue: U)(
    seqOp: (U, Variant, Annotation, String, Annotation, T) => U,
    combOp: (U, U) => U)(implicit uct: ClassTag[U]): RDD[(Variant, U)] = {

    // Serialize the zero value to a byte array so that we can apply a new clone of it on each key
    val zeroBuffer = SparkEnv.get.serializer.newInstance().serialize(zeroValue)
    val zeroArray = new Array[Byte](zeroBuffer.limit)
    zeroBuffer.get(zeroArray)

    val localSampleIdsBc = sampleIdsBc
    val localSampleAnnotationsBc = sampleAnnotationsBc

    rdd
      .mapPartitions { (it: Iterator[(Variant, Annotation, Iterable[T])]) =>
        val serializer = SparkEnv.get.serializer.newInstance()
        it.map { case (v, va, gs) =>
          val zeroValue = serializer.deserialize[U](ByteBuffer.wrap(zeroArray))
          (v, gs.iterator.zipWithIndex.map { case (g, i) => (localSampleIdsBc.value(i), localSampleAnnotationsBc.value(i), g) }
            .foldLeft(zeroValue) { case (acc, (s, sa, g)) =>
              seqOp(acc, v, va, s, sa, g)
            })
        }
      }

    /*
        rdd
          .map { case (v, gs) =>
            val serializer = SparkEnv.get.serializer.newInstance()
            val zeroValue = serializer.deserialize[U](ByteBuffer.wrap(zeroArray))

            (v, gs.zipWithIndex.foldLeft(zeroValue) { case (acc, (g, i)) =>
              seqOp(acc, v, localSamplesBc.value(i), g)
            })
          }
    */
  }

  def aggregateByAnnotation[K,V](zeroValue: V)(
    seqOp: (V, Variant, Annotation, String, Annotation, Int, T) => V,
    combOp: (V, V) => V,
    mapOp: (Variant, Annotation)  => K)(implicit uct: ClassTag[K], vct: ClassTag[V]): RDD[(K, V)] = {
    //TODO Check with Cotton that rdd.partitioner.get is safe enough
    aggregateByAnnotation(rdd.partitioner.get,zeroValue)(seqOp,combOp,mapOp)
  }

  def aggregateByAnnotation[K,V](partitioner : Partitioner,zeroValue: V)(
    seqOp: (V, Variant, Annotation, String, Annotation, Int, T) => V,
    combOp: (V, V) => V,
    mapOp: (Variant, Annotation)  => K)(implicit uct: ClassTag[K], vct: ClassTag[V]): RDD[(K, V)] = {

    // Serialize the zero value to a byte array so that we can apply a new clone of it on each key
    val zeroBuffer = SparkEnv.get.serializer.newInstance().serialize(zeroValue)
    val zeroArray = new Array[Byte](zeroBuffer.limit)
    zeroBuffer.get(zeroArray)

    val localSampleIdsBc = sampleIdsBc
    val localSampleAnnotationsBc = sampleAnnotationsBc

    rdd
      .mapPartitions { (it: Iterator[(Variant, Annotation, Iterable[T])]) =>
        val serializer = SparkEnv.get.serializer.newInstance()
        it.map { case (v, va, gs) =>
          val zeroValue = serializer.deserialize[V](ByteBuffer.wrap(zeroArray))
          (mapOp(v,va), gs.iterator.zipWithIndex.map {
            case (g, i) => (localSampleIdsBc.value(i), localSampleAnnotationsBc.value(i),i, g) }
            .foldLeft(zeroValue) { case (acc, (s, sa, i, g)) =>
              seqOp(acc, v, va, s, sa,i, g)
            })
        }
      }
      .reduceByKey(partitioner,combOp) //Not sure if should be inside or outside the function
  }


  /**def aggregateByAnnotationWithBuilder[K,V,B](partitioner : Partitioner,zeroValue: B)(
    seqOp: (B, Variant, Annotation, String, Annotation, T) => B,
    combOp: (V, V) => V,
    buildOp: B => V,
    mapOp: (Variant, Annotation)  => K)(implicit uct: ClassTag[K], vct: ClassTag[V]): RDD[(K, V)] = {

    // Serialize the zero value to a byte array so that we can apply a new clone of it on each key
    val zeroBuffer = SparkEnv.get.serializer.newInstance().serialize(zeroValue)
    val zeroArray = new Array[Byte](zeroBuffer.limit)
    zeroBuffer.get(zeroArray)

    val localSampleIdsBc = sampleIdsBc
    val localSampleAnnotationsBc = sampleAnnotationsBc

    rdd
      .mapPartitions { (it: Iterator[(Variant, Annotation, Iterable[T])]) =>
        val serializer = SparkEnv.get.serializer.newInstance()
        it.map { case (v, va, gs) =>
          val zeroValue = serializer.deserialize[B](ByteBuffer.wrap(zeroArray))
          (mapOp(v,va), buildOp(gs.iterator.zipWithIndex.map {
            case (g, i) => (localSampleIdsBc.value(i), localSampleAnnotationsBc.value(i), g) }
            .foldLeft(zeroValue) { case (acc, (s, sa, g)) =>
              seqOp(acc, v, va, s, sa, g)
            }))
        }
      }
      .reduceByKey(partitioner,combOp)
  }
**/


    def foldBySample(zeroValue: T)(combOp: (T, T) => T): RDD[(String, T)] = {

    val localtct = tct

    val serializer = SparkEnv.get.serializer.newInstance()
    val zeroBuffer = serializer.serialize(zeroValue)
    val zeroArray = new Array[Byte](zeroBuffer.limit)
    zeroBuffer.get(zeroArray)

    val localSampleIdsBc = sampleIdsBc

    rdd
      .mapPartitions { (it: Iterator[(Variant, Annotation, Iterable[T])]) =>
        val serializer = SparkEnv.get.serializer.newInstance()
        def copyZeroValue() = serializer.deserialize[T](ByteBuffer.wrap(zeroArray))(localtct)
        val arrayZeroValue = Array.fill[T](localSampleIdsBc.value.length)(copyZeroValue())
        localSampleIdsBc.value.iterator
          .zip(it.foldLeft(arrayZeroValue) { case (acc, (v, va, gs)) =>
            for ((g, i) <- gs.iterator.zipWithIndex)
              acc(i) = combOp(acc(i), g)
            acc
          }.iterator)
      }.foldByKey(zeroValue)(combOp)
  }

  def foldByVariant(zeroValue: T)(combOp: (T, T) => T): RDD[(Variant, T)] =
    rdd.map { case (v, va, gs) => (v, gs.foldLeft(zeroValue)((acc, g) => combOp(acc, g))) }

  def same(that: VariantSampleMatrix[T]): Boolean = {
    val metadataSame = metadata == that.metadata
    if (!metadataSame)
      println("metadata were not the same")
    metadataSame &&
      rdd.map { case (v, va, gs) => (v, (va, gs)) }
        .fullOuterJoin(that.rdd.map { case (v, va, gs) => (v, (va, gs)) })
        .map {
          case (v, (Some((va1, it1)), Some((va2, it2)))) =>
            val annotationsSame = va1 == va2
            if (!annotationsSame)
              println(s"annotations $va1, $va2 were not the same")
            val genotypesSame = (it1, it2).zipped.forall { case (g1, g2) =>
              if (g1 != g2)
                println(s"genotypes $g1, $g2 were not the same")
              g1 == g2
            }
            annotationsSame && genotypesSame
          case (v, _) =>
            println(s"Found unmatched variant $v")
            false
        }.fold(true)(_ && _)
  }

  def mapAnnotationsWithAggregate[U](zeroValue: U, newVAS: Type)(
    seqOp: (U, Variant, Annotation, String, Annotation, T) => U,
    combOp: (U, U) => U,
    mapOp: (Annotation, U) => Annotation)
    (implicit uct: ClassTag[U]): VariantSampleMatrix[T] = {

    // Serialize the zero value to a byte array so that we can apply a new clone of it on each key
    val zeroBuffer = SparkEnv.get.serializer.newInstance().serialize(zeroValue)
    val zeroArray = new Array[Byte](zeroBuffer.limit)
    zeroBuffer.get(zeroArray)

    val localSampleIdsBc = sampleIdsBc
    val localSampleAnnotationsBc = sampleAnnotationsBc

    copy(vaSignature = newVAS,
      rdd = rdd.map {
        case (v, va, gs) =>
          val serializer = SparkEnv.get.serializer.newInstance()
          val zeroValue = serializer.deserialize[U](ByteBuffer.wrap(zeroArray))

          (v, mapOp(va, gs.iterator
            .zip(localSampleIdsBc.value.iterator
              .zip(localSampleAnnotationsBc.value.iterator)).foldLeft(zeroValue) {
            case (acc, (g, (s, sa))) =>
              seqOp(acc, v, va, s, sa, g)
          }), gs)
      })
  }

  def annotateInvervals(iList: IntervalList, signature: Type, path: List[String]): VariantSampleMatrix[T] = {
    val (newSignature, inserter) = insertVA(signature, path)
    val booleanSignature = newSignature == TBoolean
    val newRDD = if (booleanSignature)
      rdd.map { case (v, va, gs) => (v, inserter(va, Some(iList.contains(v.contig, v.start))), gs) }
    else
      rdd.map { case (v, va, gs) => (v, inserter(va, iList.query(v.contig, v.start)), gs) }
    copy(rdd = newRDD, vaSignature = newSignature)
  }

  def annotateVariants(otherRDD: RDD[(Variant, Annotation)], signature: Type,
    path: List[String]): VariantSampleMatrix[T] = {
    val (newSignature, inserter) = insertVA(signature, path)
    val newRDD = rdd.map { case (v, va, gs) => (v, (va, gs)) }
      .leftOuterJoinDistinct(otherRDD)
      .map { case (v, ((va, gs), annotation)) => (v, inserter(va, annotation), gs) }
    copy(rdd = newRDD, vaSignature = newSignature)
  }

  def annotateSamples(annotations: Map[String, Annotation], signature: Type,
    path: List[String]): VariantSampleMatrix[T] = {

    val (newSignature, inserter) = insertSA(signature, path)

    val newAnnotations = sampleIds.zipWithIndex.map { case (id, i) =>
      val sa = sampleAnnotations(i)
      inserter(sa, annotations.get(id))
    }

    copy(sampleAnnotations = newAnnotations, saSignature = newSignature)
  }

  def queryVA(code: String): (BaseType, Querier) = {

    val st = Map(Annotation.VARIANT_HEAD ->(0, vaSignature))
    val ec = EvalContext(st)
    val a = ec.a

    val (t, f) = Parser.parse(code, ec)

    val f2: Annotation => Option[Any] = { annotation =>
      a(0) = annotation
      f()
    }

    (t, f2)
  }

  def querySA(code: String): (BaseType, Querier) = {

    val st = Map(Annotation.SAMPLE_HEAD ->(0, saSignature))
    val ec = EvalContext(st)
    val a = ec.a

    val (t, f) = Parser.parse(code, ec)

    val f2: Annotation => Option[Any] = { annotation =>
      a(0) = annotation
      f()
    }

    (t, f2)
  }

  def queryGlobal(path: String): (BaseType, Option[Annotation]) = {
    val st = Map(Annotation.GLOBAL_HEAD ->(0, globalSignature))
    val ec = EvalContext(st)
    val a = ec.a

    val (t, f) = Parser.parse(path, ec)

    val f2: Annotation => Option[Any] = { annotation =>
      a(0) = annotation
      f()
    }

    (t, f2(globalAnnotation))
  }

  def deleteVA(args: String*): (Type, Deleter) = deleteVA(args.toList)

  def deleteVA(path: List[String]): (Type, Deleter) = vaSignature.delete(path)

  def deleteSA(args: String*): (Type, Deleter) = deleteSA(args.toList)

  def deleteSA(path: List[String]): (Type, Deleter) = saSignature.delete(path)

  def deleteGlobal(args: String*): (Type, Deleter) = deleteGlobal(args.toList)

  def deleteGlobal(path: List[String]): (Type, Deleter) = globalSignature.delete(path)

  def insertVA(sig: Type, args: String*): (Type, Inserter) = insertVA(sig, args.toList)

  def insertVA(sig: Type, path: List[String]): (Type, Inserter) = {
    vaSignature.insert(sig, path)
  }

  def insertSA(sig: Type, args: String*): (Type, Inserter) = insertSA(sig, args.toList)

  def insertSA(sig: Type, path: List[String]): (Type, Inserter) = saSignature.insert(sig, path)

  def insertGlobal(sig: Type, args: String*): (Type, Inserter) = insertGlobal(sig, args.toList)

  def insertGlobal(sig: Type, path: List[String]): (Type, Inserter) = {
    globalSignature.insert(sig, path)
  }

  override def toString = s"VariantSampleMatrix(metadata=$metadata, rdd=$rdd, sampleIds=$sampleIds, nSamples=$nSamples, vaSignature=$vaSignature, saSignature=$saSignature, globalSignature=$globalSignature, sampleAnnotations=$sampleAnnotations, sampleIdsAndAnnotations=$sampleIdsAndAnnotations, globalAnnotation=$globalAnnotation, wasSplit=$wasSplit)"
}

// FIXME AnyVal Scala 2.11
class RichVDS(vds: VariantDataset) {
  def makeSchema(): StructType =
    StructType(Array(
      StructField("variant", Variant.schema, nullable = false),
      StructField("annotations", vds.vaSignature.schema, nullable = false),
      StructField("gs", GenotypeStream.schema, nullable = false)
    ))

  private def writeMetadata(sqlContext: SQLContext, dirname: String,compress: Boolean = true) = {
    if (!dirname.endsWith(".vds") && !dirname.endsWith(".vds/"))
      fatal(s"output path ending in `.vds' required, found `$dirname'")

    val hConf = vds.sparkContext.hadoopConfiguration
    hadoopMkdir(dirname, hConf)

    val sb = new StringBuilder
    writeTextFile(dirname + "/sa.schema", hConf) { out =>
      vds.saSignature.pretty(sb, 0, printAttrs = true)
      out.write(sb.result())
    }

    sb.clear()
    writeTextFile(dirname + "/va.schema", hConf) { out =>
      vds.vaSignature.pretty(sb, 0, printAttrs = true)
      out.write(sb.result())
    }

    sb.clear()
    writeTextFile(dirname + "/global.schema", hConf) { out =>
      vds.globalSignature.pretty(sb, 0, printAttrs = true)
      out.write(sb.result())
    }

    writeDataFile(dirname + "/metadata.ser", hConf) {
      dos => {
        val serializer = SparkEnv.get.serializer.newInstance()
        val ss = serializer.serializeStream(dos)
        ss
          .writeObject(VariantSampleMatrix.magicNumber)
          .writeObject(VariantSampleMatrix.fileVersion)
          .writeObject(vds.sampleIds)
          .writeObject(vds.sampleAnnotations)
          .writeObject(vds.globalAnnotation)
          .writeObject(vds.wasSplit)
        ss.close()
      }
    }
  }

  def write(sqlContext: SQLContext, dirname: String, compress: Boolean = true) {
    writeMetadata(sqlContext, dirname, compress)

    val vaSignature = vds.vaSignature
    val vaRequiresConversion = vaSignature.requiresConversion

    val rowRDD = vds.rdd
      .map {
        case (v, va, gs) =>
          Row.fromSeq(Array(v.toRow,
            if (vaRequiresConversion) vaSignature.makeSparkWritable(va) else va,
            gs.toGenotypeStream(v, compress).toRow))
      }
    sqlContext.createDataFrame(rowRDD, makeSchema())
      .write.parquet(dirname + "/rdd.parquet")
    // .saveAsParquetFile(dirname + "/rdd.parquet")
  }

  def writeKudu(sqlContext: SQLContext, dirname: String, tableName: String,
                master: String, vcfSeqDict: String, rowsPerPartition: Int,
                sampleGroup: String, compress: Boolean = true, drop: Boolean = false) {

    writeMetadata(sqlContext, dirname, compress)

    val hConf = sqlContext.sparkContext.hadoopConfiguration
    val headerLines = readFile(vcfSeqDict, hConf) { s =>
      Source.fromInputStream(s)
        .getLines()
        .takeWhile { line => line(0) == '#' }
        .toArray
    }
    val codec = new htsjdk.variant.vcf.VCFCodec()
    val seqDict = codec.readHeader(new BufferedLineIterator(headerLines.iterator.buffered))
      .getHeaderValue
      .asInstanceOf[htsjdk.variant.vcf.VCFHeader]
      .getSequenceDictionary
    if (drop) {
      KuduUtils.dropTable(master, tableName)
      Thread.sleep(10 * 1000) // wait to avoid overwhelming Kudu service queue
    }
    KuduUtils.createTableIfNecessary(master, tableName, seqDict, rowsPerPartition)

    val rdd: RDD[(Variant, Annotation, Iterable[Genotype])] = vds.rdd
    val rowRdd = rdd.map {
      case (v, va, gs) =>
        val stream = gs.toGenotypeStream(v, compress)
        Row(
          KuduUtils.normalizeContig(v.contig),
          v.start,
          v.ref,
          v.allele(1), // TODO: remove biallelic assumption
          sampleGroup,
          v.contig,
          new Array[Byte](0), // TODO: serialize annotations
          stream.decompLenOption.get,
          stream.a
        )
    }
    val schema = StructType(List(
      StructField("contig_norm", StringType, nullable = false),
      StructField("start", IntegerType, nullable = false),
      StructField("ref", StringType, nullable = false),
      StructField("alt", StringType, nullable = false),
      StructField("sample_group", StringType, nullable = false),
      StructField("contig", StringType, nullable = false),
      StructField("annotations", BinaryType, nullable = true),
      StructField("genotypes_byte_len", IntegerType, nullable = true),
      StructField("genotypes", BinaryType, nullable = true)))
    val df = sqlContext.createDataFrame(rowRdd, schema)

    val kuduContext = new KuduContext(master)
    df.write
      .options(Map("kudu.master"-> master, "kudu.table"-> tableName))
      .mode("append").kudu

    println("Written to Kudu")
  }

  def eraseSplit: VariantDataset = {
    if (vds.wasSplit) {
      val (newSignatures1, f1) = vds.deleteVA("wasSplit")
      val vds1 = vds.copy(vaSignature = newSignatures1)
      val (newSignatures2, f2) = vds1.deleteVA("aIndex")
      vds1.copy(wasSplit = false,
        vaSignature = newSignatures2,
        rdd = vds1.rdd.map {
          case (v, va, gs) =>
            (v, f2(f1(va)), gs.lazyMap(g => g.copy(fakeRef = false)))
        })
    } else
      vds
  }

  def withGenotypeStream(compress: Boolean = false): VariantDataset =
    vds.copy(rdd = vds.rdd.map { case (v, va, gs) =>
      (v, va, gs.toGenotypeStream(v, compress = compress))
    })
}<|MERGE_RESOLUTION|>--- conflicted
+++ resolved
@@ -3,15 +3,11 @@
 import java.nio.ByteBuffer
 import java.util
 
-<<<<<<< HEAD
 import org.kududb.spark.kudu._
-=======
-import org.apache.spark.{Partitioner, SparkContext, SparkEnv}
->>>>>>> c384651e
 import org.apache.spark.rdd.RDD
 import org.apache.spark.sql.types._
 import org.apache.spark.sql.{Row, SQLContext}
-import org.apache.spark.{SparkContext, SparkEnv}
+import org.apache.spark.{Partitioner,SparkContext, SparkEnv}
 import org.broadinstitute.hail.Utils._
 import org.broadinstitute.hail.annotations._
 import org.broadinstitute.hail.check.Gen
@@ -22,12 +18,6 @@
 import scala.io.Source
 import scala.language.implicitConversions
 import scala.reflect.ClassTag
-<<<<<<< HEAD
-=======
-import scala.collection.mutable.ArrayBuffer
-import scala.io.Source
-import org.apache.spark.sql.types.{StructField, StructType}
->>>>>>> c384651e
 
 object VariantSampleMatrix {
   final val magicNumber: Int = 0xe51e2c58
@@ -54,12 +44,6 @@
     val pqtSuccess = dirname + "/rdd.parquet/_SUCCESS"
     val metadataFile = dirname + "/metadata.ser"
 
-<<<<<<< HEAD
-=======
-    if (!hadoopExists(hConf, pqtSuccess))
-      fatal(dirname + "corrupt VDS: no parquet success indicator, meaning a problem occurred during write.  Recreate VDS.")
-
->>>>>>> c384651e
     if (!hadoopExists(hConf, metadataFile))
       fatal("corrupt VDS: no metadata.ser file.  Recreate VDS.")
 
@@ -456,7 +440,6 @@
           }.iterator)
       }.foldByKey(zeroValue)(combOp)
   }
-
 
   def aggregateByVariant[U](zeroValue: U)(
     seqOp: (U, T) => U,
