package org.broadinstitute.hail.variant

import java.nio.ByteBuffer

import org.apache.spark.{SparkEnv, SparkContext}
import org.apache.spark.rdd.RDD
import org.apache.spark.sql.SQLContext
import org.broadinstitute.hail.Utils._
import org.scalacheck.{Arbitrary, Gen}
import scala.language.implicitConversions

import scala.reflect.ClassTag
import scala.reflect.runtime.universe._


object VariantSampleMatrix {
  def apply(metadata: VariantMetadata,
    rdd: RDD[(Variant, Iterable[Genotype])]): VariantDataset = {
    new VariantSampleMatrix(metadata, rdd)
  }

  def read(sqlContext: SQLContext, dirname: String): VariantDataset = {
    require(dirname.endsWith(".vds"))
    import RichRow._

    val metadata = readObjectFile(dirname + "/metadata.ser", sqlContext.sparkContext.hadoopConfiguration)(
      _.readObject().asInstanceOf[VariantMetadata])

    // val df = sqlContext.read.parquet(dirname + "/rdd.parquet")
    val df = sqlContext.parquetFile(dirname + "/rdd.parquet")
    new VariantSampleMatrix[Genotype](metadata, df.rdd.map(r => (r.getVariant(0), r.getGenotypeStream(1))))
  }

  def genVariantGenotypes[T](nSamples: Int, g: Gen[T]) =
    for (v <- Variant.gen;
      gs <- Gen.buildableOfN[Iterable[T], T](nSamples, g))
      yield (v, gs)

  def gen[T](sc: SparkContext, g: Gen[T])(implicit ttt: TypeTag[T], tct: ClassTag[T]): Gen[VariantSampleMatrix[T]] =
    for (nSamples <- Gen.choose(0, 100);
    // FIXME unique
      sampleIds <- Gen.buildableOfN[Array[String], String](nSamples, Gen.identifier);
      rows <- Gen.buildableOf[Seq[(Variant, Iterable[T])], (Variant, Iterable[T])](genVariantGenotypes(nSamples, g)))
      yield new VariantSampleMatrix[T](VariantMetadata(Map.empty, sampleIds), sc.parallelize(rows))

  def gen[T](sc: SparkContext)(implicit arb: Arbitrary[T], ttt: TypeTag[T], tct: ClassTag[T]): Gen[VariantSampleMatrix[T]] =
    gen(sc, arb.arbitrary)
}

class VariantSampleMatrix[T](val metadata: VariantMetadata,
  val localSamples: Array[Int],
  val rdd: RDD[(Variant, Iterable[T])])
  (implicit ttt: TypeTag[T], tct: ClassTag[T],
    vct: ClassTag[Variant]) {

  def this(metadata: VariantMetadata, rdd: RDD[(Variant, Iterable[T])])
    (implicit ttt: TypeTag[T], tct: ClassTag[T]) =
    this(metadata, Array.range(0, metadata.nSamples), rdd)

  def sampleIds: IndexedSeq[String] = metadata.sampleIds

  def nSamples: Int = metadata.sampleIds.length

  def nLocalSamples: Int = localSamples.length

  def copy[U](metadata: VariantMetadata = this.metadata,
    localSamples: Array[Int] = this.localSamples,
    rdd: RDD[(Variant, Iterable[U])] = this.rdd)
    (implicit ttt: TypeTag[U], tct: ClassTag[U]): VariantSampleMatrix[U] =
    new VariantSampleMatrix(metadata, localSamples, rdd)

  def sparkContext: SparkContext = rdd.sparkContext

  def cache(): VariantSampleMatrix[T] = copy[T](rdd = rdd.cache())

  def repartition(nPartitions: Int) = copy[T](rdd = rdd.repartition(nPartitions))

  def nPartitions: Int = rdd.partitions.length

  def variants: RDD[Variant] = rdd.keys

  def nVariants: Long = variants.count()

  def expand(): RDD[(Variant, Int, T)] =
    mapWithKeys[(Variant, Int, T)]((v, s, g) => (v, s, g))


  def mapValues[U](f: (T) => U)(implicit utt: TypeTag[U], uct: ClassTag[U]): VariantSampleMatrix[U] = {
    mapValuesWithKeys((v, s, g) => f(g))
  }

  def mapValuesWithKeys[U](f: (Variant, Int, T) => U)
    (implicit utt: TypeTag[U], uct: ClassTag[U]): VariantSampleMatrix[U] = {
    val localSamplesBc = sparkContext.broadcast(localSamples)
    copy(rdd = rdd.map { case (v, gs) =>
      (v, localSamplesBc.value.view.zip(gs.view)
        .map { case (s, t) => f(v, s, t) })
    })
  }

  def map[U](f: T => U)(implicit uct: ClassTag[U]): RDD[U] =
    mapWithKeys((v, s, g) => f(g))

  def mapWithKeys[U](f: (Variant, Int, T) => U)(implicit uct: ClassTag[U]): RDD[U] = {
    val localSamplesBc = sparkContext.broadcast(localSamples)
    rdd
      .flatMap { case (v, gs) => localSamplesBc.value.view.zip(gs.view)
        .map { case (s, g) => f(v, s, g) }
      }
  }

  def flatMap[U](f: T => TraversableOnce[U])(implicit uct: ClassTag[U]): RDD[U] =
    flatMapWithKeys((v, s, g) => f(g))

  def flatMapWithKeys[U](f: (Variant, Int, T) => TraversableOnce[U])(implicit uct: ClassTag[U]): RDD[U] = {
    val localSamplesBc = sparkContext.broadcast(localSamples)
    rdd
      .flatMap { case (v, gs) => localSamplesBc.value.view.zip(gs.view)
        .flatMap { case (s, g) => f(v, s, g) }
      }
  }

  def filterVariants(ilist: IntervalList): VariantSampleMatrix[T] =
    filterVariants(v => ilist.contains(v.contig, v.start))

  def filterVariants(p: (Variant) => Boolean): VariantSampleMatrix[T] =
    copy(rdd = rdd.filter { case (v, _) => p(v) })

  def filterSamples(p: (Int) => Boolean) = {
    val localSamplesBc = sparkContext.broadcast(localSamples)
    copy[T](localSamples = localSamples.filter(p),
      rdd = rdd.map { case (v, gs) =>
        (v, localSamplesBc.value.view.zip(gs.view)
          .filter { case (s, _) => p(s) }
          .map(_._2))
      })
  }

  def aggregateBySample[U](zeroValue: U)(
    seqOp: (U, T) => U,
    combOp: (U, U) => U)(implicit utt: TypeTag[U], uct: ClassTag[U]): RDD[(Int, U)] =
    aggregateBySampleWithKeys(zeroValue)((e, v, s, g) => seqOp(e, g), combOp)

  def aggregateBySampleWithKeys[U](zeroValue: U)(
    seqOp: (U, Variant, Int, T) => U,
    combOp: (U, U) => U)(implicit utt: TypeTag[U], uct: ClassTag[U]): RDD[(Int, U)] = {

    val localSamplesBc = sparkContext.broadcast(localSamples)

    val serializer = SparkEnv.get.serializer.newInstance()
    val zeroBuffer = serializer.serialize(zeroValue)
    val zeroArray = new Array[Byte](zeroBuffer.limit)
    zeroBuffer.get(zeroArray)

    rdd
      .mapPartitions { (it: Iterator[(Variant, Iterable[T])]) =>
        val serializer = SparkEnv.get.serializer.newInstance()
        def copyZeroValue() = serializer.deserialize[U](ByteBuffer.wrap(zeroArray))
        val arrayZeroValue = Array.fill[U](localSamplesBc.value.length)(copyZeroValue())

        localSamplesBc.value.iterator
          .zip(it.foldLeft(arrayZeroValue) { case (acc, (v, gs)) =>
            for ((g, i) <- gs.zipWithIndex)
              acc(i) = seqOp(acc(i), v, localSamplesBc.value(i), g)
            acc
          }.iterator)
      }.foldByKey(zeroValue)(combOp)
  }

  def aggregateByVariant[U](zeroValue: U)(
    seqOp: (U, T) => U,
    combOp: (U, U) => U)(implicit utt: TypeTag[U], uct: ClassTag[U]): RDD[(Variant, U)] =
    aggregateByVariantWithKeys(zeroValue)((e, v, s, g) => seqOp(e, g), combOp)

  def aggregateByVariantWithKeys[U](zeroValue: U)(
    seqOp: (U, Variant, Int, T) => U,
    combOp: (U, U) => U)(implicit utt: TypeTag[U], uct: ClassTag[U]): RDD[(Variant, U)] = {

    val localSamplesBc = sparkContext.broadcast(localSamples)

    // Serialize the zero value to a byte array so that we can get a new clone of it on each key
    val zeroBuffer = SparkEnv.get.serializer.newInstance().serialize(zeroValue)
    val zeroArray = new Array[Byte](zeroBuffer.limit)
    zeroBuffer.get(zeroArray)

    rdd
      .map { case (v, gs) =>
        val serializer = SparkEnv.get.serializer.newInstance()
        val zeroValue = serializer.deserialize[U](ByteBuffer.wrap(zeroArray))

        (v, gs.zipWithIndex.foldLeft(zeroValue) { case (acc, (g, i)) =>
          seqOp(acc, v, localSamplesBc.value(i), g)
        })
      }
  }

  def foldBySample(zeroValue: T)(combOp: (T, T) => T): RDD[(Int, T)] = {

    val localSamplesBc = sparkContext.broadcast(localSamples)
    val localtct = tct

    val serializer = SparkEnv.get.serializer.newInstance()
    val zeroBuffer = serializer.serialize(zeroValue)
    val zeroArray = new Array[Byte](zeroBuffer.limit)
    zeroBuffer.get(zeroArray)

    rdd
      .mapPartitions { (it: Iterator[(Variant, Iterable[T])]) =>
        val serializer = SparkEnv.get.serializer.newInstance()
        def copyZeroValue() = serializer.deserialize[T](ByteBuffer.wrap(zeroArray))(localtct)
        val arrayZeroValue = Array.fill[T](localSamplesBc.value.length)(copyZeroValue())
        localSamplesBc.value.iterator
          .zip(it.foldLeft(arrayZeroValue) { case (acc, (v, gs)) =>
            for ((g, i) <- gs.zipWithIndex)
              acc(i) = combOp(acc(i), g)
            acc
          }.iterator)
      }.foldByKey(zeroValue)(combOp)
  }

  def foldByVariant(zeroValue: T)(combOp: (T, T) => T): RDD[(Variant, T)] =
    rdd.mapValues(_.foldLeft(zeroValue)((acc, g) => combOp(acc, g)))

<<<<<<< HEAD
  
=======
  def same(that: VariantSampleMatrix[T]): Boolean = {
    metadata == that.metadata &&
      localSamples.sameElements(that.localSamples) &&
      rdd.fullOuterJoin(that.rdd)
        .map { case (v, t) => t match {
          case (Some(it1), Some(it2)) =>
            it1.sameElements(it2)
          case _ => false
        }
        }.reduce(_ && _)
  }
>>>>>>> 4bcde5ce
}

// FIXME AnyVal Scala 2.11
class RichVDS(vds: VariantDataset) {

  def write(sqlContext: SQLContext, dirname: String, compress: Boolean = true) {
    import sqlContext.implicits._

    require(dirname.endsWith(".vds"))

    val hConf = vds.sparkContext.hadoopConfiguration
    hadoopMkdir(dirname, hConf)
    writeObjectFile(dirname + "/metadata.ser", hConf)(
      _.writeObject(vds.metadata))

    // rdd.toDF().write.parquet(dirname + "/rdd.parquet")
    vds.rdd
      .map { case (v, gs) => (v, gs.toGenotypeStream(v, compress)) }
      .toDF()
      .saveAsParquetFile(dirname + "/rdd.parquet")
  }
}<|MERGE_RESOLUTION|>--- conflicted
+++ resolved
@@ -7,6 +7,7 @@
 import org.apache.spark.sql.SQLContext
 import org.broadinstitute.hail.Utils._
 import org.scalacheck.{Arbitrary, Gen}
+import org.scalacheck.Arbitrary._
 import scala.language.implicitConversions
 
 import scala.reflect.ClassTag
@@ -31,20 +32,29 @@
     new VariantSampleMatrix[Genotype](metadata, df.rdd.map(r => (r.getVariant(0), r.getGenotypeStream(1))))
   }
 
-  def genVariantGenotypes[T](nSamples: Int, g: Gen[T]) =
+  def genVariantValues[T](nSamples: Int, g: Gen[T]): Gen[(Variant, Iterable[T])] =
     for (v <- Variant.gen;
       gs <- Gen.buildableOfN[Iterable[T], T](nSamples, g))
       yield (v, gs)
 
+  def genVariantValues[T](nSamples: Int, g: (Variant) => Gen[T]): Gen[(Variant, Iterable[T])] =
+    for (v <- Variant.gen;
+      gs <- Gen.buildableOfN[Iterable[T], T](nSamples, g(v)))
+      yield (v, gs)
+
+  def gen[T](sc: SparkContext, g: (Variant) => Gen[T])(implicit ttt: TypeTag[T], tct: ClassTag[T]): Gen[VariantSampleMatrix[T]] =
+    for (nSamples <- Gen.choose(0, 10);
+      // FIXME unique
+      sampleIds <- Gen.buildableOfN[Array[String], String](nSamples, Gen.identifier);
+      rows <- Gen.buildableOf[Seq[(Variant, Iterable[T])], (Variant, Iterable[T])](genVariantValues(nSamples, g)))
+      yield new VariantSampleMatrix[T](VariantMetadata(Map.empty, sampleIds), sc.parallelize(rows))
+
   def gen[T](sc: SparkContext, g: Gen[T])(implicit ttt: TypeTag[T], tct: ClassTag[T]): Gen[VariantSampleMatrix[T]] =
-    for (nSamples <- Gen.choose(0, 100);
-    // FIXME unique
-      sampleIds <- Gen.buildableOfN[Array[String], String](nSamples, Gen.identifier);
-      rows <- Gen.buildableOf[Seq[(Variant, Iterable[T])], (Variant, Iterable[T])](genVariantGenotypes(nSamples, g)))
-      yield new VariantSampleMatrix[T](VariantMetadata(Map.empty, sampleIds), sc.parallelize(rows))
-
-  def gen[T](sc: SparkContext)(implicit arb: Arbitrary[T], ttt: TypeTag[T], tct: ClassTag[T]): Gen[VariantSampleMatrix[T]] =
-    gen(sc, arb.arbitrary)
+    gen(sc, (v: Variant) => g)
+
+  implicit def arbVariantSampleMatrix[T](implicit sc: SparkContext,
+    a: Arbitrary[T], ttt: TypeTag[T], tct: ClassTag[T]): Arbitrary[VariantSampleMatrix[T]] =
+    Arbitrary(gen(sc, arbitrary[T]))
 }
 
 class VariantSampleMatrix[T](val metadata: VariantMetadata,
@@ -221,9 +231,6 @@
   def foldByVariant(zeroValue: T)(combOp: (T, T) => T): RDD[(Variant, T)] =
     rdd.mapValues(_.foldLeft(zeroValue)((acc, g) => combOp(acc, g)))
 
-<<<<<<< HEAD
-  
-=======
   def same(that: VariantSampleMatrix[T]): Boolean = {
     metadata == that.metadata &&
       localSamples.sameElements(that.localSamples) &&
@@ -235,7 +242,7 @@
         }
         }.reduce(_ && _)
   }
->>>>>>> 4bcde5ce
+
 }
 
 // FIXME AnyVal Scala 2.11
