package org.broadinstitute.hail.variant

<<<<<<< HEAD
import org.broadinstitute.hail.check.{Arbitrary, Gen}
import org.broadinstitute.hail.Utils._

object AltAlleleType extends Enumeration {
  type AltAlleleType = Value
  // FIXME add "*"
  val SNP, MNP, Insertion, Deletion, Complex = Value
}

object AltAllele {
  def gen(ref: String): Gen[AltAllele] =
    for (alt <- Gen.frequency((10, genDNAString),
      (1, Gen.const("*"))) if alt != ref)
      yield AltAllele(ref, alt)

  def gen: Gen[AltAllele] =
    for (ref <- genDNAString;
      alt <- genDNAString)
      yield AltAllele(ref, alt)
}

case class AltAllele(ref: String,
  alt: String) {
=======

object VariantType extends Enumeration {
  type VariantType = Value
  val SNP, MNP, Insertion, Deletion, Complex = Value
}

object CopyState extends Enumeration {
  type CopyState = Value
  val Auto, HemiX, HemiY = Value
}


case class Variant(contig: String,
                   start: Int,
                   ref: String,
                   alt: String,
                   wasSplit: Boolean = false) extends Ordered[Variant] {
  /* The position is 1-based. Telomeres are indicated by using positions 0 or N+1, where N is the length of the
     corresponding chromosome or contig. See the VCF spec, v4.2, section 1.4.1. */
  require(start >= 0)
>>>>>>> 0de74ce7
  require(ref != alt)

  import AltAlleleType._

  def altAlleleType: AltAlleleType = {
    if (ref.length == 1 && alt.length == 1)
      SNP
    else if (ref.length == alt.length)
      if (nMismatch == 1)
        SNP
      else
        MNP
    else if (alt.startsWith(ref))
      Insertion
    else if (ref.startsWith(alt))
      Deletion
    else
      Complex
  }

<<<<<<< HEAD
=======
  // PAR regions of sex chromosomes: https://en.wikipedia.org/wiki/Pseudoautosomal_region
  // Boundaries for build GRCh37: http://www.ncbi.nlm.nih.gov/projects/genome/assembly/grc/human/
  def inParX: Boolean = (60001 <= start && start <= 2699520) || (154931044 <= start && start <= 155260560)
  def inParY: Boolean = (10001 <= start && start <= 2649520) || ( 59034050 <= start && start <=  59363566)

  import CopyState._

  def copyState(sex: Sex.Sex): CopyState =
    if (sex == Sex.Male)
      if (contig == "X" && !inParX)
        HemiX
      else if (contig == "Y" && !inParY)
        HemiY
      else
        Auto
    else
      Auto

>>>>>>> 0de74ce7
  def isSNP: Boolean = (ref.length == 1 && alt.length == 1) ||
    (ref.length == alt.length && nMismatch == 1)

  def isMNP: Boolean = ref.length > 1 &&
    ref.length == alt.length &&
    nMismatch > 1

  def isInsertion: Boolean = ref.length < alt.length && alt.startsWith(ref)

  def isDeletion: Boolean = alt.length < ref.length && ref.startsWith(alt)

  def isIndel: Boolean = isInsertion || isDeletion

  def isComplex: Boolean = ref.length != alt.length && !isInsertion && !isDeletion

  def isTransition: Boolean = isSNP && {
    val (refChar, altChar) = strippedSNP
    (refChar == 'A' && altChar == 'G') || (refChar == 'G' && altChar == 'A') ||
      (refChar == 'C' && altChar == 'T') || (refChar == 'T' && altChar == 'C')
  }

  def isTransversion: Boolean = isSNP && !isTransition

  def nMismatch: Int = {
    require(ref.length == alt.length)
    (ref, alt).zipped.map((a, b) => if (a == b) 0 else 1).sum
  }

  def strippedSNP: (Char, Char) = {
    require(isSNP)
    (ref, alt).zipped.dropWhile { case (a, b) => a == b }.head
  }
}

object Variant {
  def apply(contig: String,
    start: Int,
    ref: String,
    alt: String): Variant = Variant(contig, start, ref, Array(AltAllele(ref, alt)))

  def apply(contig: String,
    start: Int,
    ref: String,
    alt: String,
    wasSplit: Boolean): Variant = Variant(contig, start, ref, Array(AltAllele(ref, alt)), wasSplit)

  def nGenotypes(nAlleles: Int): Int = {
    require(nAlleles > 0)
    nAlleles * (nAlleles + 1) / 2
  }

<<<<<<< HEAD
  def genVariants(nVariants: Int): Gen[Array[Variant]] =
    Gen.buildableOfN[Array[Variant], Variant](nVariants, gen)

  def gen: Gen[Variant] =
    for (contig <- Gen.arbString;
      start <- Gen.posInt;
      nAlleles <- Gen.frequency((5, Gen.const(2)), (1, Gen.choose(1, 10)));
      alleles <- Gen.distinctBuildableOfN[Array[String], String](
        nAlleles,
        Gen.frequency((10, genDNAString),
          (1, Gen.const("*")))) if alleles(0) != "*") yield {
      val ref = alleles(0)
      Variant(contig, start, ref, alleles.tail.map(alt => AltAllele(ref, alt)))
    }

  implicit def arbVariant: Arbitrary[Variant] = Arbitrary(gen)
}

case class Variant(contig: String,
  start: Int,
  ref: String,
  altAlleles: IndexedSeq[AltAllele],
  wasSplit: Boolean = false) {
  require(start >= 1)

  def nAltAlleles: Int = altAlleles.length

  def isBiallelic: Boolean = nAltAlleles == 1

  // FIXME altAllele, alt to be deprecated
  def altAllele: AltAllele = {
    require(isBiallelic)
    altAlleles(0)
  }

  def alt: String = altAllele.alt

  def nAlleles: Int = 1 + nAltAlleles

  def alllele(i: Int): String = if (i == 0)
    ref
  else
    altAlleles(i - 1).alt

  def nGenotypes = Variant.nGenotypes(nAlleles)

  // PAR regions of sex chromosomes: https://en.wikipedia.org/wiki/Pseudoautosomal_region
  // Boundaries for build GRCh37: http://www.ncbi.nlm.nih.gov/projects/genome/assembly/grc/human/
  def inParX(pos: Int): Boolean = (60001 <= pos && pos <= 2699520) || (154931044 <= pos && pos <= 155260560)

  def inParY(pos: Int): Boolean = (10001 <= pos && pos <= 2649520) || (59034050 <= pos && pos <= 59363566)

  def isHemizygous(sex: Sex.Sex): Boolean = (sex == Sex.Male) &&
    (contig == "X" && !inParX(start)) || (contig == "Y" && !inParY(start))
=======
  def compare(that:Variant):Int = {
    if (this.contig != that.contig)
      this.contig.compare(that.contig)
    else if (this.start != that.start)
      this.start.compare(that.start)
    else if (this.ref != that.ref)
      this.ref.compare(that.ref)
    else
      this.alt.compare(that.alt)
  }
>>>>>>> 0de74ce7
}<|MERGE_RESOLUTION|>--- conflicted
+++ resolved
@@ -1,6 +1,5 @@
 package org.broadinstitute.hail.variant
 
-<<<<<<< HEAD
 import org.broadinstitute.hail.check.{Arbitrary, Gen}
 import org.broadinstitute.hail.Utils._
 
@@ -8,6 +7,11 @@
   type AltAlleleType = Value
   // FIXME add "*"
   val SNP, MNP, Insertion, Deletion, Complex = Value
+}
+
+object CopyState extends Enumeration {
+  type CopyState = Value
+  val Auto, HemiX, HemiY = Value
 }
 
 object AltAllele {
@@ -24,28 +28,6 @@
 
 case class AltAllele(ref: String,
   alt: String) {
-=======
-
-object VariantType extends Enumeration {
-  type VariantType = Value
-  val SNP, MNP, Insertion, Deletion, Complex = Value
-}
-
-object CopyState extends Enumeration {
-  type CopyState = Value
-  val Auto, HemiX, HemiY = Value
-}
-
-
-case class Variant(contig: String,
-                   start: Int,
-                   ref: String,
-                   alt: String,
-                   wasSplit: Boolean = false) extends Ordered[Variant] {
-  /* The position is 1-based. Telomeres are indicated by using positions 0 or N+1, where N is the length of the
-     corresponding chromosome or contig. See the VCF spec, v4.2, section 1.4.1. */
-  require(start >= 0)
->>>>>>> 0de74ce7
   require(ref != alt)
 
   import AltAlleleType._
@@ -66,27 +48,6 @@
       Complex
   }
 
-<<<<<<< HEAD
-=======
-  // PAR regions of sex chromosomes: https://en.wikipedia.org/wiki/Pseudoautosomal_region
-  // Boundaries for build GRCh37: http://www.ncbi.nlm.nih.gov/projects/genome/assembly/grc/human/
-  def inParX: Boolean = (60001 <= start && start <= 2699520) || (154931044 <= start && start <= 155260560)
-  def inParY: Boolean = (10001 <= start && start <= 2649520) || ( 59034050 <= start && start <=  59363566)
-
-  import CopyState._
-
-  def copyState(sex: Sex.Sex): CopyState =
-    if (sex == Sex.Male)
-      if (contig == "X" && !inParX)
-        HemiX
-      else if (contig == "Y" && !inParY)
-        HemiY
-      else
-        Auto
-    else
-      Auto
-
->>>>>>> 0de74ce7
   def isSNP: Boolean = (ref.length == 1 && alt.length == 1) ||
     (ref.length == alt.length && nMismatch == 1)
 
@@ -127,18 +88,11 @@
     ref: String,
     alt: String): Variant = Variant(contig, start, ref, Array(AltAllele(ref, alt)))
 
-  def apply(contig: String,
-    start: Int,
-    ref: String,
-    alt: String,
-    wasSplit: Boolean): Variant = Variant(contig, start, ref, Array(AltAllele(ref, alt)), wasSplit)
-
   def nGenotypes(nAlleles: Int): Int = {
     require(nAlleles > 0)
     nAlleles * (nAlleles + 1) / 2
   }
 
-<<<<<<< HEAD
   def genVariants(nVariants: Int): Gen[Array[Variant]] =
     Gen.buildableOfN[Array[Variant], Variant](nVariants, gen)
 
@@ -160,9 +114,10 @@
 case class Variant(contig: String,
   start: Int,
   ref: String,
-  altAlleles: IndexedSeq[AltAllele],
-  wasSplit: Boolean = false) {
-  require(start >= 1)
+  altAlleles: IndexedSeq[AltAllele]) extends Ordered[Variant] {
+  /* The position is 1-based. Telomeres are indicated by using positions 0 or N+1, where N is the length of the
+       corresponding chromosome or contig. See the VCF spec, v4.2, section 1.4.1. */
+  require(start >= 0)
 
   def nAltAlleles: Int = altAlleles.length
 
@@ -187,22 +142,48 @@
 
   // PAR regions of sex chromosomes: https://en.wikipedia.org/wiki/Pseudoautosomal_region
   // Boundaries for build GRCh37: http://www.ncbi.nlm.nih.gov/projects/genome/assembly/grc/human/
-  def inParX(pos: Int): Boolean = (60001 <= pos && pos <= 2699520) || (154931044 <= pos && pos <= 155260560)
+  def inParX: Boolean = (60001 <= start && start <= 2699520) || (154931044 <= start && start <= 155260560)
 
-  def inParY(pos: Int): Boolean = (10001 <= pos && pos <= 2649520) || (59034050 <= pos && pos <= 59363566)
+  def inParY: Boolean = (10001 <= start && start <= 2649520) || (59034050 <= start && start <= 59363566)
 
-  def isHemizygous(sex: Sex.Sex): Boolean = (sex == Sex.Male) &&
-    (contig == "X" && !inParX(start)) || (contig == "Y" && !inParY(start))
-=======
-  def compare(that:Variant):Int = {
-    if (this.contig != that.contig)
-      this.contig.compare(that.contig)
-    else if (this.start != that.start)
-      this.start.compare(that.start)
-    else if (this.ref != that.ref)
-      this.ref.compare(that.ref)
+  import CopyState._
+
+  def copyState(sex: Sex.Sex): CopyState =
+    if (sex == Sex.Male)
+      if (contig == "X" && !inParX)
+        HemiX
+      else if (contig == "Y" && !inParY)
+        HemiY
+      else
+        Auto
     else
-      this.alt.compare(that.alt)
+      Auto
+
+  def compare(that: Variant): Int = {
+    var c = contig.compare(that.contig)
+    if (c != 0)
+      return c
+
+    c = start.compare(that.start)
+    if (c != 0)
+      return c
+
+    c = ref.compare(that.ref)
+    if (c != 0)
+      return c
+
+    c = nAltAlleles.compare(that.nAltAlleles)
+    if (c != 0)
+      return c
+
+    var i = 0
+    while (i < altAlleles.length) {
+      c = altAlleles(i).alt.compare(that.altAlleles(i).alt)
+      if (c != 0)
+        return c
+      i += 1
+    }
+
+    return 0
   }
->>>>>>> 0de74ce7
 }