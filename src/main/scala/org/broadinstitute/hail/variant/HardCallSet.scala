package org.broadinstitute.hail.variant

import breeze.linalg._
import org.apache.spark.SparkContext
import org.apache.spark.rdd.RDD
import org.apache.spark.sql.{Row, DataFrame, SQLContext}
import org.apache.spark.storage.StorageLevel
import org.broadinstitute.hail.Utils._
import org.broadinstitute.hail.variant.RichRow._
import org.broadinstitute.hail.methods.CovariateData

import scala.collection.mutable

object HardCallSet {
  def apply(sqlContext: SQLContext, vds: VariantDataset, sparseCutoff: Double = .15, blockWidth: Int = 1000000): HardCallSet = {
    import sqlContext.implicits._

    val n = vds.nLocalSamples

    new HardCallSet(
      vds.rdd.map { case (v, va, gs) =>
        (v.start, v.ref, v.alt, CallStream(gs, n, sparseCutoff), "chr" + v.contig, v.start / blockWidth)
      }.toDF("start", "ref", "alt", "callStream", "contig", "block"),
      vds.localSamples,
      vds.metadata.sampleIds,
      sparseCutoff,
      blockWidth)
  }

  def read(sqlContext: SQLContext, dirname: String): HardCallSet = {
    require(dirname.endsWith(".hcs"))

    val (localSamples, sampleIds, sparseCutoff, blockWidth) = readDataFile(dirname + "/sampleInfo.ser",
      sqlContext.sparkContext.hadoopConfiguration) {
      ds =>
        ds.readObject[(Array[Int], IndexedSeq[String], Double, Int)]
    }

    val df = sqlContext.read.parquet(dirname + "/rdd.parquet")
    df.printSchema()

    new HardCallSet(df,
      localSamples,
      sampleIds,
      sparseCutoff,
      blockWidth)
  }
}

case class HardCallSet(df: DataFrame,
  localSamples: Array[Int],
  sampleIds: IndexedSeq[String],
  sparseCutoff: Double,
  blockWidth: Int) {

  def rdd: RDD[(Variant, CallStream)] = {
    import RichRow._
    df.rdd.map(r =>
      (Variant(r.getString(4).drop(3), // chr
        r.getInt(0),
        r.getString(1),
        r.getString(2)),
        r.getCallStream(3)))
  }

  def write(sqlContext: SQLContext, dirname: String) {
    if (!dirname.endsWith(".hcs"))
      fatal("Hard call set directory must end with .hcs")

    val hConf = rdd.sparkContext.hadoopConfiguration
    hadoopMkdir(dirname, hConf)
    writeDataFile(dirname + "/sampleInfo.ser", hConf) {
      ss =>
        ss.writeObject((localSamples, sampleIds, sparseCutoff, blockWidth))
    }

    df.write
      .partitionBy("contig", "block")
      .parquet(dirname + "/rdd.parquet")
  }

  def sparkContext: SparkContext = rdd.sparkContext

  def copy(df: DataFrame,
    localSamples: Array[Int] = localSamples,
    sampleIds: IndexedSeq[String] = sampleIds,
    sparseCutoff: Double = sparseCutoff,
    blockWidth: Int = blockWidth): HardCallSet =
    new HardCallSet(df, localSamples, sampleIds, sparseCutoff, blockWidth)

  def cache(): HardCallSet = copy(df = df.cache())

  def persist(level: StorageLevel): HardCallSet = copy(df = df.persist(level))

  def repartition(nPartitions: Int) = copy(df = df.repartition(nPartitions))

  /*
  def filterVariants(p: (Variant) => Boolean): HardCallSet =
    copy(rdd = rdd.filter { case (v, cs) => p(v) })
  */

  def nSamples = localSamples.size

  def nVariants: Long = rdd.count()

  def nSparseVariants: Long = rdd.filter { case (v, cs) => cs.isSparse }.count()

  def nDenseVariants: Long = rdd.filter { case (v, cs) => !cs.isSparse }.count()

  def variantCovData(variants: Array[Variant]): CovariateData = {

    def variantGtVector(v: Variant): breeze.linalg.Vector[Double] = {

      val vRow = df
        .filter(df("contig") === v.contig)
        .filter(df("block") === v.start / blockWidth)
        .filter(df("start") === v.start)
        .filter(df("ref") === v.ref)
        .filter(df("alt") === v.alt)
        .collect()

      if (vRow.size == 1)
        vRow(0).getCallStream(3).hardStats(nSamples).x
      else if (vRow.isEmpty)
        fatal(s"Covariate ${v.asString} does not refer to a variant in the data set.")
      else
        fatal(s"Covariate ${v.asString} refers to multiple variants in the data set.")
    }

    val covRowSample = localSamples

    if (variants.nonEmpty) {
      val covName = variants.map(_.asString)
      val data = DenseMatrix.zeros[Double](nSamples, variants.size)

      for ((v, j) <- variants.view.zipWithIndex)
        data(::, j to j) := variantGtVector(v)

      CovariateData(covRowSample, covName, Some(data))
    }
    else
      CovariateData(covRowSample, Array[String](), None)
  }

<<<<<<< HEAD
  def capVariantsPerBlock(maxPerBlock: Int): HardCallSet = {
    import df.sqlContext.implicits._

    val filtRDD = df
      .rdd
      .groupBy(r => (r.getString(4), r.getInt(5)))
      .mapValues(it => scala.util.Random.shuffle(it).take(maxPerBlock))
      .

    //val filtRdd = rdd.filter{ case (Variant(contig, pos, _, _), cs) => Set(("chr1", 1)) contains (contig, pos) }

    new HardCallSet(filtRdd.toDF(),
      localSamples,
      sampleIds,
      sparseCutoff,
      blockWidth)
=======
  def writeNVariantsPerBlock(filename: String) {
    def removeChr(s: String): String = if (s.startsWith("chr")) s.drop(3) else s

    df.groupBy("contig", "block")
      .count()
      .sort("contig", "block")
      .map(r => s"${removeChr(r.getString(0))}\t${r.getInt(1)}\t${r.getLong(2)}")
      .writeTable(filename, Some("CHR\tBLOCK\tN"))
>>>>>>> 3a10b03e
  }
}


case class GtVectorAndStats(x: breeze.linalg.Vector[Double], xx: Double, nMiossing: Int)


object CallStream {

  def apply(gs: Iterable[Genotype], n: Int, sparseCutoff: Double): CallStream = {
    require(n >= 0) // FIXME: allowing n = 0 requires check that n != 0 in hardstats below. Right choice?

    val nHomRef = gs.count(_.isHomRef)

    if (n - nHomRef < n * sparseCutoff)
      sparseCallStream(gs, n, nHomRef)
    else
      denseCallStream(gs, n, nHomRef)
  }

  def denseCallStream(gs: Iterable[Genotype], n: Int, nHomRef: Int) =
    denseCallStreamFromGtStream(gs.map(_.gt.getOrElse(3)), n: Int, nHomRef: Int)

  def denseCallStreamFromGtStream(gts: Iterable[Int], n: Int, nHomRef: Int): CallStream = {
    var sumX = 0
    var sumXX = 0
    var nMissing = 0

    for (gt <- gts)
      (gt: @unchecked) match {
        case 0 =>
        case 1 =>
          sumX += 1
          sumXX += 1
        case 2 =>
          sumX += 2
          sumXX += 4
        case 3 =>
          nMissing += 1
      }

    val meanX = sumX.toDouble / (n - nMissing) // FIXME: deal with case of all missing

    new CallStream(
      denseByteArray(gts.toArray),
      meanX,
      sumXX + meanX * meanX * nMissing,
      nMissing,
      nHomRef,
      false)
  }

  def denseByteArray(gts: Array[Int]): Array[Byte] = {

    val a = Array.ofDim[Byte]((gts.length + 3) / 4)

    var i = 0
    var j = 0
    while (i + 3 < gts.length) {
      a(j) = (gts(i) | (gts(i + 1) << 2) | (gts(i + 2) << 4) | (gts(i + 3) << 6)).toByte
      i += 4
      j += 1
    }

    (gts.length - i: @unchecked) match {
      case 0 =>
      case 1 => a(j) = gts(i).toByte
      case 2 => a(j) = (gts(i) | (gts(i + 1) << 2)).toByte
      case 3 => a(j) = (gts(i) | (gts(i + 1) << 2) | (gts(i + 2) << 4)).toByte
    }

    a
  }

  def sparseCallStream(gs: Iterable[Genotype], n: Int, nHomRef: Int) =
    sparseCallStreamFromGtStream(gs.map(_.gt.getOrElse(3)), n: Int, nHomRef: Int)

  def sparseCallStreamFromGtStream(gts: Iterable[Int], n: Int, nHomRef: Int): CallStream = {
    val rowX = Array.ofDim[Int](n - nHomRef)
    val valX = Array.ofDim[Int](n - nHomRef)
    var sumX = 0
    var sumXX = 0
    var nMissing = 0

    var j = 0
    for ((gt, i) <- gts.view.zipWithIndex)
      (gt: @unchecked) match {
        case 0 =>
        case 1 =>
          rowX(j) = i
          valX(j) = 1
          sumX += 1
          sumXX += 1
          j += 1
        case 2 =>
          rowX(j) = i
          valX(j) = 2
          sumX += 2
          sumXX += 4
          j += 1
        case 3 =>
          rowX(j) = i
          valX(j) = 3
          nMissing += 1
          j += 1
      }

    val meanX = sumX.toDouble / (n - nMissing)

    new CallStream(
      sparseByteArray(rowX, valX),
      meanX,
      sumXX + meanX * meanX * nMissing,
      nMissing,
      nHomRef,
      true)
  }

  def nBytesMinus1(i: Int): Int =
    if (i < 0x100)
      0
    else if (i < 0x10000)
      1
    else if (i < 0x1000000)
      2
    else
      3

  def sparseByteArray(rows: Array[Int], gts: Array[Int]): Array[Byte] = {

    val a = new mutable.ArrayBuilder.ofByte

    def merge(rd: Int, l: Int) =
      (l: @unchecked) match {
        case 0 =>
          a += rd.toByte
        case 1 =>
          a += (rd >> 8).toByte
          a += rd.toByte
        case 2 =>
          a += (rd >> 16).toByte
          a += (rd >> 8).toByte
          a += rd.toByte
        case 3 =>
          a += (rd >> 24).toByte
          a += (rd >> 16).toByte
          a += (rd >> 8).toByte
          a += rd.toByte
      }

    var i = 0
    var r = 0

    while (i + 3 < gts.length) {
      val gt1 = gts(i)
      val rd1 = rows(i) - r
      val l1 = nBytesMinus1(rd1)
      r = rows(i)
      i += 1

      val gt2 = gts(i)
      val rd2 = rows(i) - r
      val l2 = nBytesMinus1(rd2)
      r = rows(i)
      i += 1

      val gt3 = gts(i)
      val rd3 = rows(i) - r
      val l3 = nBytesMinus1(rd3)
      r = rows(i)
      i += 1

      val gt4 = gts(i)
      val rd4 = rows(i) - r
      val l4 = nBytesMinus1(rd4)
      r = rows(i)
      i += 1

      a += ((gt4 << 6) | (gt3 << 4) | (gt2 << 2) | gt1).toByte // gtByte
      a += ((l4 << 6) | (l3 << 4) | (l2 << 2) | l1).toByte // gtByte
      merge(rd1, l1)
      merge(rd2, l2)
      merge(rd3, l3)
      merge(rd4, l4)
    }

    (gts.length - i: @unchecked) match {
      case 0 =>

      case 1 =>
        val gt1 = gts(i)
        val rd1 = rows(i) - r
        val l1 = nBytesMinus1(rd1)

        a += gt1.toByte
        a += l1.toByte
        merge(rd1, l1)

      case 2 =>
        val gt1 = gts(i)
        val rd1 = rows(i) - r
        val l1 = nBytesMinus1(rd1)
        r = rows(i)
        i += 1

        val gt2 = gts(i)
        val rd2 = rows(i) - r
        val l2 = nBytesMinus1(rd2)

        a += ((gt2 << 2) | gt1).toByte
        a += ((l2 << 2) | l1).toByte
        merge(rd1, l1)
        merge(rd2, l2)

      case 3 =>
        val gt1 = gts(i)
        val rd1 = rows(i) - r
        val l1 = nBytesMinus1(rd1)
        r = rows(i)
        i += 1

        val gt2 = gts(i)
        val rd2 = rows(i) - r
        val l2 = nBytesMinus1(rd2)
        r = rows(i)
        i += 1

        val gt3 = gts(i)
        val rd3 = rows(i) - r
        val l3 = nBytesMinus1(rd3)

        a += ((gt3 << 4) | (gt2 << 2) | gt1).toByte
        a += ((l3 << 4) | (l2 << 2) | l1).toByte
        merge(rd1, l1)
        merge(rd2, l2)
        merge(rd3, l3)
    }

    a.result()
  }

  def toBinaryString(b: Byte): String = {for (i <- 7 to 0 by -1) yield (b & (1 << i)) >> i}.mkString("")

  def toIntsString(b: Byte): String = {for (i <- 6 to 0 by -2) yield (b & (3 << i)) >> i}.mkString(":")
}

case class CallStream(a: Array[Byte], meanX: Double, sumXX: Double, nMissing: Int, nHomRef: Int, isSparse: Boolean) {

  def hardStats(n: Int): GtVectorAndStats = {
    if (n == 0)
      fatal("Cannot compute statistics for 0 samples.")
    if (isSparse)
      sparseStats(n)
    else
      denseStats(n)
  }

  def denseStats(n: Int): GtVectorAndStats = {

    val x = Array.ofDim[Double](n)

    val mask00000011 = 3
    val mask00001100 = 3 << 2
    val mask00110000 = 3 << 4
    val mask11000000 = 3 << 6

    def merge(i: Int, gt: Int) {
      (gt: @unchecked) match {
        case 0 =>
        case 1 =>
          x(i) = 1.0
        case 2 =>
          x(i) = 2.0
        case 3 =>
          x(i) = this.meanX
      }
    }

    var i = 0
    var j = 0

    while (i < n - 3) {
      val b = a(j)
      merge(i, b & mask00000011)
      merge(i + 1, (b & mask00001100) >> 2)
      merge(i + 2, (b & mask00110000) >> 4)
      merge(i + 3, (b & mask11000000) >> 6)

      i += 4
      j += 1
    }

    (n - i: @unchecked) match {
      case 0 =>
      case 1 =>
        merge(i, a(j) & mask00000011)
      case 2 =>
        merge(i, a(j) & mask00000011)
        merge(i + 1, (a(j) & mask00001100) >> 2)
      case 3 =>
        merge(i, a(j) & mask00000011)
        merge(i + 1, (a(j) & mask00001100) >> 2)
        merge(i + 2, (a(j) & mask00110000) >> 4)
    }

    GtVectorAndStats(DenseVector(x), sumXX, nMissing)
  }

  def sparseStats(n: Int): GtVectorAndStats = {

    val rowX = Array.ofDim[Int](n - nHomRef)
    val valX = Array.ofDim[Double](n - nHomRef)

    val mask00000011 = 3
    val mask00001100 = 3 << 2
    val mask00110000 = 3 << 4
    val mask11000000 = 3 << 6

    def merge(i: Int, r: Int, gt: Int) {
      (gt: @unchecked) match {
        case 0 =>
        case 1 =>
          rowX(i) = r
          valX(i) = 1.0
        case 2 =>
          rowX(i) = r
          valX(i) = 2.0
        case 3 =>
          rowX(i) = r
          valX(i) = meanX
      }
    }

    // FIXME: Can we somehow store with & 0xFF already applied on encode so that we don't need it on decode?
    def rowDiff(k: Int, l: Int) =
      (l: @unchecked) match {
        case 0 => a(k) & 0xFF
        case 1 => ((a(k) & 0xFF) << 8) | (a(k + 1) & 0xFF)
        case 2 => ((a(k) & 0xFF) << 16) | ((a(k + 1) & 0xFF) << 8) | (a(k + 2) & 0xFF)
        case 3 => (a(k) << 24) | ((a(k + 1) & 0xFF) << 16) | ((a(k + 2) & 0xFF) << 8) | (a(k + 3) & 0xFF)
      }

    var i = 0 // row index
    var j = 0 // byte index
    var r = 0 // row

    while (i + 3 < n - nHomRef) {
      val gtByte = a(j)
      val gt1 = gtByte & mask00000011
      val gt2 = (gtByte & mask00001100) >> 2
      val gt3 = (gtByte & mask00110000) >> 4
      val gt4 = (gtByte & mask11000000) >> 6

      val lenByte = a(j + 1)
      val l1 = lenByte & mask00000011
      val l2 = (lenByte & mask00001100) >> 2
      val l3 = (lenByte & mask00110000) >> 4
      val l4 = (lenByte & mask11000000) >> 6

      j += 2

      r += rowDiff(j, l1)
      merge(i, r, gt1)
      i += 1
      j += l1 + 1

      r += rowDiff(j, l2)
      merge(i, r, gt2)
      i += 1
      j += l2 + 1

      r += rowDiff(j, l3)
      merge(i, r, gt3)
      i += 1
      j += l3 + 1

      r += rowDiff(j, l4)
      merge(i, r, gt4)
      i += 1
      j += l4 + 1
    }

    (n - nHomRef - i: @unchecked) match {
      case 0 =>

      case 1 =>
        val gtByte = a(j)
        val gt1 = gtByte & mask00000011

        val lenByte = a(j + 1)
        val l1 = lenByte & mask00000011

        j += 2

        r += rowDiff(j, l1)
        merge(i, r, gt1)

      case 2 =>
        val gtByte = a(j)
        val gt1 = gtByte & mask00000011
        val gt2 = (gtByte & mask00001100) >> 2

        val lenByte = a(j + 1)
        val l1 = lenByte & mask00000011
        val l2 = (lenByte & mask00001100) >> 2

        j += 2

        r += rowDiff(j, l1)
        merge(i, r, gt1)
        i += 1
        j += l1 + 1

        r += rowDiff(j, l2)
        merge(i, r, gt2)

      case 3 =>
        val gtByte = a(j)
        val gt1 = gtByte & mask00000011
        val gt2 = (gtByte & mask00001100) >> 2
        val gt3 = (gtByte & mask00110000) >> 4

        val lenByte = a(j + 1)
        val l1 = a(j + 1) & mask00000011
        val l2 = (a(j + 1) & mask00001100) >> 2
        val l3 = (a(j + 1) & mask00110000) >> 4

        j += 2

        r += rowDiff(j, l1)
        merge(i, r, gt1)
        i += 1
        j += l1 + 1

        r += rowDiff(j, l2)
        merge(i, r, gt2)
        i += 1
        j += l2 + 1

        r += rowDiff(j, l3)
        merge(i, r, gt3)
    }

    GtVectorAndStats(new SparseVector[Double](rowX, valX, n), sumXX, nMissing)
  }

  import CallStream._

  def showBinary() = println(a.map(b => toBinaryString(b)).mkString("[", ", ", "]"))

  override def toString = s"${a.map(b => toBinaryString(b)).mkString("[", ", ", "]")}, $meanX, $sumXX, $nMissing"
}<|MERGE_RESOLUTION|>--- conflicted
+++ resolved
@@ -142,7 +142,6 @@
       CovariateData(covRowSample, Array[String](), None)
   }
 
-<<<<<<< HEAD
   def capVariantsPerBlock(maxPerBlock: Int): HardCallSet = {
     import df.sqlContext.implicits._
 
@@ -159,7 +158,8 @@
       sampleIds,
       sparseCutoff,
       blockWidth)
-=======
+  }
+
   def writeNVariantsPerBlock(filename: String) {
     def removeChr(s: String): String = if (s.startsWith("chr")) s.drop(3) else s
 
@@ -168,7 +168,6 @@
       .sort("contig", "block")
       .map(r => s"${removeChr(r.getString(0))}\t${r.getInt(1)}\t${r.getLong(2)}")
       .writeTable(filename, Some("CHR\tBLOCK\tN"))
->>>>>>> 3a10b03e
   }
 }
 
