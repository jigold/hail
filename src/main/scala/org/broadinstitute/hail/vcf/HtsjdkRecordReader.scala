package org.broadinstitute.hail.vcf

import htsjdk.variant.variantcontext.Allele
import org.broadinstitute.hail.variant._
import org.broadinstitute.hail.annotations._
import scala.collection.JavaConverters._
import scala.collection.mutable.ArrayBuffer

class BufferedLineIterator(bit: BufferedIterator[String]) extends htsjdk.tribble.readers.LineIterator {
  override def peek(): String = bit.head

  override def hasNext: Boolean = bit.hasNext

  override def next(): String = bit.next()

  override def remove() {
    throw new UnsupportedOperationException
  }
}

class HtsjdkRecordReader(codec: htsjdk.variant.vcf.VCFCodec) extends Serializable {

  def readRecord(line: String, typeMap: Map[String, Any]): Iterator[(Variant, Annotations, Iterator[Genotype])] = {
    val vc = codec.decode(line)
    //    println(vc.getAttributes)
    //    println(vc.getAttributes.asScala)
//      val tmp = vc.isBiallelic match {
//      case true =>
//        vc.getAttributes
//          .asScala
//          .mapValues(HtsjdkRecordReader.purgeJavaArraylists)
//          .map { case (k, v) => (k, HtsjdkRecordReader.mapType(v, typeMap(k).asInstanceOf[VCFSignature])) }
//          .toMap
//      case false =>
//        vc.getAttributes
//          .asScala
//          .mapValues(HtsjdkRecordReader.purgeJavaArraylists)
//          .map { case (k, v) => (k, HtsjdkRecordReader.mapTypeMultiallelic(v, typeMap(k).asInstanceOf[VCFSignature], 0)) }
//          .toMap
//    }
//    tmp("AC") match {
//      case v: Vector[_] => println("AC= " + tmp("AC") + ", class is " + v(0).getClass.getName);println(typeMap("AC").asInstanceOf[VCFSignature].typeOf)
//      case _ => 1
//    }
    val pass = vc.filtersWereApplied() && vc.getFilters.size() == 0
    val filts = {
      if (vc.filtersWereApplied && vc.isNotFiltered)
        Set("PASS")
      else
        vc.getFilters.asScala.toSet
    }
    val rsid = vc.getID
    if (vc.isBiallelic) {
      val variant = Variant(vc.getContig, vc.getStart, vc.getReference.getBaseString,
        vc.getAlternateAllele(0).getBaseString)
      Iterator.single((variant, Annotations(Map[String, Any]("info" -> Annotations(vc.getAttributes
        .asScala
        .mapValues(HtsjdkRecordReader.purgeJavaArraylists)
        .toMap
        .map {
          case (k, v) => (k, HtsjdkRecordReader.mapType(v, typeMap(k).asInstanceOf[VCFSignature]))
        }),
        "qual" -> vc.getPhredScaledQual,
        "filters" -> filts,
        "pass" -> pass,
        "rsid" -> rsid)),
        for (g <- vc.getGenotypes.iterator.asScala) yield {

          val gt = if (g.isNoCall)
            -1
          else if (g.isHomRef)
            0
          else if (g.isHet)
            1
          else {
            assert(g.isHomVar)
            2
          }

          val ad = if (g.hasAD) {
            val gad = g.getAD
            (gad(0), gad(1))
          } else
            (0, 0)

          val dp = if (g.hasDP)
            g.getDP
          else
            0

          val pl = if (g.isCalled) {
            if (g.hasPL) {
              val gpl = g.getPL
              (gpl(0), gpl(1), gpl(2))
            } else
              (0, 0, 0)
          } else
            null

          Genotype(gt, ad, dp, pl)
        }))
    } else {

      //      build one biallelic variant and set of genotypes for each alternate allele (except spanning deletions)
      val ref = vc.getReference
      val alts = vc.getAlternateAlleles.asScala.filter(_ != Allele.SPAN_DEL)
      val altIndices = alts.map(vc.getAlleleIndex) // index in the VCF, used to access AD and PL fields
<<<<<<< HEAD
      val biVs = alts.zipWithIndex.map { case (alt, index) =>
          (Variant(vc.getContig, vc.getStart, ref.getBaseString, alt.getBaseString, wasSplit = true),
            Annotations(Map[String, Any]("info" -> Annotations(vc.getAttributes
              .asScala
              .mapValues(HtsjdkRecordReader.purgeJavaArraylists)
              .toMap
              .map {
                case (k, v) => (k, HtsjdkRecordReader.mapTypeMultiallelic(v, typeMap(k).asInstanceOf[VCFSignature],
                  index))
              }),
              "qual" -> vc.getPhredScaledQual,
=======
      val biVs = alts.map { alt =>
          (Variant(vc.getContig, vc.getStart, ref.getBaseString, alt.getBaseString),
          Annotations[String](Map[String, Map[String, String]]("info" -> vc.getAttributes
            .asScala
            .mapValues(HtsjdkRecordReader.infoToString)
            .toMap),
            Map[String, String](
              "qual" -> vc.getPhredScaledQual.toString,
>>>>>>> 6bfe9d54
              "filters" -> filts,
              "pass" -> pass,
              "rsid" -> rsid)))
        } //FixMe: need to normalize strings
      val n = vc.getNAlleles
      val biGBs = alts.map { _ => new ArrayBuffer[Genotype] }

      for (g <- vc.getGenotypes.iterator.asScala) {

        val gadSum = if (g.hasAD) g.getAD.sum else 0
        val dp = if (g.hasDP) g.getDP else 0

        for (((alt, j), i) <- alts.zip(altIndices).zipWithIndex) {

          val gt = if (g.isCalled)
          //            downcode other alts to ref, preserving the count of this alt:
            g.getAlleles.asScala.count(_ == alt)
          else
            -1

          val ad = if (g.hasAD) {
            val gad = g.getAD
            //            consistent with downcoding other alts to the ref:
            (gadSum - gad(j), gad(j))
            //            what bcftools does:
            //            (gad(0), gad(j))
          } else
            (0, 0)

          val pl = if (g.isCalled) {
            if (g.hasPL) {
              //              for each downcoded genotype, minimum PL among original genotypes that downcode to it:
              def pl(gt: Int) = (for (k <- 0 until n; l <- k until n; if List(k, l).count(_ == j) == gt)
                yield l * (l + 1) / 2 + k).map(g.getPL.apply).min
              (pl(0), pl(1), pl(2))
              //            what bcftools does; ignores all het-non-ref PLs
              //            val gpl = g.getPL
              //            (gpl(0), gpl(j * (j + 1) / 2), gpl(j * (j + 1) / 2 + j))
            } else
              (0, 0, 0)
          } else
            null


          val fakeRef: Boolean =
            g.isCalled && g.getAlleles.asScala.count(_ == ref) != 2 - gt

          biGBs(i) += Genotype(gt, ad, dp, pl, fakeRef)
        }
      }
      biVs.iterator.zip(biGBs.iterator.map(_.iterator)).map {
        case ((v, va), gs) => (v, va, gs)
      }
    }
  }
}

object HtsjdkRecordReader {
  def apply(headerLines: Array[String]): HtsjdkRecordReader = {
    val codec = new htsjdk.variant.vcf.VCFCodec()
    codec.readHeader(new BufferedLineIterator(headerLines.iterator.buffered))
    new HtsjdkRecordReader(codec)
  }

  def purgeJavaArraylists(ar: AnyRef): Any = {
    ar match {
      case arr: java.util.ArrayList[_] => arr.asScala.toIndexedSeq
      case _ => ar
    }
  }

  def mapType(value: Any, sig: VCFSignature): Any = {
    value match {
      case str: String =>
        sig.typeOf match {
          case "Int" => str.toInt
          case "Double" => str.toDouble
          case "IndexedSeq[Int]" => str.split(",").map(_.toInt).toIndexedSeq
          case "IndexedSeq[Double]" => str.split(",").map(_.toDouble).toIndexedSeq
          case _ => value
        }
      case i: IndexedSeq[String] =>
        sig.number match {
          case "IndexedSeq[Int]" => i.map(_.toInt)
          case "IndexedSeq[Double]" => i.map(_.toDouble)

        }
      case _ => value
    }
  }

  def mapTypeMultiallelic(value: Any, sig: VCFSignature, altIndex: Int): Any = {
    value match {
      case str: String =>
        sig.typeOf match {
          case "Int" => str.toInt
          case "Double" => str.toDouble
          case _ => value
        }
      case i: IndexedSeq[String] =>
        sig.typeOf match {
          case "IndexedSeq[Int]" =>
            sig.number match {
              case "A" => IndexedSeq(i(altIndex)).map(_.toInt)
              case "R" =>
                val arr = IndexedSeq(i(0), i(altIndex+1)).map(_.toInt)
              case "G" => throw new UnsupportedOperationException("don't currently support VCFs with 'G' in info number")
              case _ => i.map(_.toInt)
            }
          case "IndexedSeq[Double]" =>
            sig.number match {
              case "A" => IndexedSeq(i(altIndex)).map(_.toDouble)
              case "R" =>
                val arr = IndexedSeq(i(0), i(altIndex+1)).map(_.toDouble)
              case "G" => throw new UnsupportedOperationException("don't currently support VCFs with 'G' in info number")
              case _ => i.map(_.toDouble)
            }
        }
      case _ => value
    }
  }
}<|MERGE_RESOLUTION|>--- conflicted
+++ resolved
@@ -105,9 +105,8 @@
       val ref = vc.getReference
       val alts = vc.getAlternateAlleles.asScala.filter(_ != Allele.SPAN_DEL)
       val altIndices = alts.map(vc.getAlleleIndex) // index in the VCF, used to access AD and PL fields
-<<<<<<< HEAD
       val biVs = alts.zipWithIndex.map { case (alt, index) =>
-          (Variant(vc.getContig, vc.getStart, ref.getBaseString, alt.getBaseString, wasSplit = true),
+          (Variant(vc.getContig, vc.getStart, ref.getBaseString, alt.getBaseString),
             Annotations(Map[String, Any]("info" -> Annotations(vc.getAttributes
               .asScala
               .mapValues(HtsjdkRecordReader.purgeJavaArraylists)
@@ -117,19 +116,11 @@
                   index))
               }),
               "qual" -> vc.getPhredScaledQual,
-=======
-      val biVs = alts.map { alt =>
-          (Variant(vc.getContig, vc.getStart, ref.getBaseString, alt.getBaseString),
-          Annotations[String](Map[String, Map[String, String]]("info" -> vc.getAttributes
-            .asScala
-            .mapValues(HtsjdkRecordReader.infoToString)
-            .toMap),
-            Map[String, String](
-              "qual" -> vc.getPhredScaledQual.toString,
->>>>>>> 6bfe9d54
+
               "filters" -> filts,
               "pass" -> pass,
-              "rsid" -> rsid)))
+              "rsid" -> rsid,
+              "multiallelic" -> true)))
         } //FixMe: need to normalize strings
       val n = vc.getNAlleles
       val biGBs = alts.map { _ => new ArrayBuffer[Genotype] }
