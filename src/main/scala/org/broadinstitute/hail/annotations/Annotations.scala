package org.broadinstitute.hail.annotations

import java.io.{DataInputStream, DataOutputStream}
import org.broadinstitute.hail.Utils._
import com.esotericsoftware.kryo

case class Annotations(attrs: Map[String, Any]) extends Serializable {

  def contains(elem: String): Boolean = attrs.contains(elem)

  def isAnnotations(elem: String): Boolean = attrs(elem).isInstanceOf[Annotations]

  def isValue(elem: String): Boolean = !attrs(elem).isInstanceOf[Annotations]

<<<<<<< HEAD
  def + (key: String, value: Any): Annotations = Annotations(attrs + (key -> value))
}

object Annotations {
  def empty(): Annotations = Annotations(Map.empty[String, Any])

  //  def fromIndexedSeqs[T](arr1: IndexedSeq[(String, String, T)], arr2: IndexedSeq[(String, T)]): Annotations[T] = {
  //    val attrs = arr1
  //      .groupBy(_._1)
  //      .mapValues(l => l.map {
  //        case (name, fieldName, field) => (fieldName, field) }.toMap).force
  //    val vals = arr2.toMap.force
  //    Annotations(attrs, vals)
  //  }
  //
  //  def empty[T](): Annotations[T] =
  //    Annotations(Map.empty[String, Map[String, T]], Map.empty[String, T])
  //
  //  def emptyOfSignature(): AnnotationSignatures = empty[AnnotationSignature]()
  //
  //  def emptyOfData(): AnnotationData = empty[String]()
  //
  //  def emptyOfArrayString(nSamples: Int): IndexedSeq[AnnotationData] =
  //    IndexedSeq.fill[Annotations[String]](nSamples)(empty[String]())
=======
  def getVal(str: String): Option[T] = vals.get(str)

  def getInMap(parent: String, str: String): Option[T] =
    maps.get(parent).flatMap(_.get(str))

  def getMap(parent: String): Option[Map[String, T]] = maps.get(parent)

  def addMap(name: String, m: Map[String, T]): Annotations[T] =
    Annotations(maps + ((name, m)), vals)

  def addMaps(newMaps: Map[String, Map[String, T]]): Annotations[T] =
    Annotations(maps ++ newMaps, vals)

  def addVal(name: String, mapping: T): Annotations[T] = Annotations(maps, vals + ((name, mapping)))

  def addVals(newVals: Map[String, T]): Annotations[T] = Annotations(maps, vals ++ newVals)

  def ++(other: Annotations[T]): Annotations[T] = {
    new Annotations(maps ++ other.maps, vals ++ other.vals)
  }

  def toArrays(): (Array[(String, String, T)], Array[(String, T)]) = {
    (maps.toArray.flatMap {
      case (mapName, map) => map
        .toArray
        .map { case (s, t) => (mapName, s, t) }
    },
      vals.toArray)
  }
}

object Annotations {

  implicit def writableAnnotations[T](implicit writableT: DataWritable[T]): DataWritable[Annotations[T]] =
    new DataWritable[Annotations[T]] {
      def write(dos: DataOutputStream, t: Annotations[T]) {
        writeData(dos, t.maps)
        writeData(dos, t.vals)
      }
    }

  implicit def readableAnnotations[T](implicit readableT: DataReadable[T]): DataReadable[Annotations[T]] =
    new DataReadable[Annotations[T]] {
      def read(dis: DataInputStream): Annotations[T] = {
        Annotations(readData[Map[String, Map[String, T]]](dis),
          readData[Map[String, T]](dis))
      }
    }

  def fromIndexedSeqs[T](arr1: IndexedSeq[(String, String, T)], arr2: IndexedSeq[(String, T)]): Annotations[T] = {
    val maps = arr1
      .groupBy(_._1)
      .mapValues(l => l.map {
        case (name, fieldName, field) => (fieldName, field)
      }.toMap).force
    val vals = arr2.toMap.force
    Annotations(maps, vals)
  }

  def empty[T](): Annotations[T] =
    Annotations(Map.empty[String, Map[String, T]], Map.empty[String, T])

  def emptyOfSignature(): AnnotationSignatures = empty[AnnotationSignature]()

  def emptyOfData(): AnnotationData = empty[String]()

  def emptyOfArrayString(nSamples: Int): IndexedSeq[AnnotationData] =
    IndexedSeq.fill[Annotations[String]](nSamples)(empty[String]())
>>>>>>> 19946bc9
}

object AnnotationClassBuilder {

  def makeDeclarations(a: Annotations, path: String, nSpace: Int = 0): String = {
    val spaces = (0 until nSpace).map(i => " ").foldLeft("")(_ + _)

    a.attrs.map { case (key, attr) =>
      val castPath = path + ".asInstanceOf[org.broadinstitute.hail.annotations.Annotations]"
      attr match {
        case a2: Annotations =>
          s"""${spaces}class __$key(a: Annotations) {
             |${
            makeDeclarations(a2,
              castPath + """attrs("$key")""",
              nSpace = nSpace + 2)
          }
             |${spaces}val $key: __$key = new __$key(${castPath + """attrs("$key")"""})
             |""".stripMargin
        case sig: AnnotationSignature =>
            s"${spaces}val $key: ${sig.typeOf} = ${
              path +
                s""".asInstanceOf[org.broadinstitute.hail.annotations.Annotations].attrs.get("$key").asInstanceOf[${sig.typeOf}]
                    |""".stripMargin
            }"
        case _ => "somebody goofed\n"
      }
    }
    .foldLeft("")(_ + _)
  }

  def signatures(sigs: Annotations, className: String,
    makeToString: Boolean = false): String = {
    throw new UnsupportedOperationException
//    val internalClasses = sigs.attrs.map { attr =>
//
//      attr match {
//        ca
//      }
//      case (subclass, subMap) =>
//        val attrs = subMap
//          .map { case (k, sig) =>
//            s"""  val $k: FilterOption[${sig.emitType}] = new FilterOption(subMap.get("$k").map(_.${realConversion(sig.emitConversionIdentifier)}))"""
//          }
//          .mkString("\n")
//        val methods: String = {
//          if (makeToString) {
//            s"""  def __fields: Array[String] = Array(
//                |    ${subMap.keys.toArray.sorted.map(s => s"""toTSVString($s)""").mkString(",")}
//                |  )
//                |  override def toString: String = __fields.mkRealString(";")
//                |  def all: String = __fields.mkRealString("\t")""".stripMargin
//          } else ""
//        }
//        s"""class __$subclass(subMap: Map[String, String]) extends Serializable {
//            |$attrs
//            |$methods
//            |}""".stripMargin
//    }
//      .mkString("\n")
//
//    val hiddenClass = {
//      val classes =
//        sigs.attrs.map { case (subclass, subMap) =>
//          s"""  val $subclass = new __$subclass(annot.attrs("$subclass"))"""
//        }
//          .mkString("\n")
//      val vals = sigs.vals.map { case (k, sig) =>
//        s"""  val $k: FilterOption[${sig.emitType}] = new FilterOption[${sig.emitType}](annot.getVal("$k").map(_.${realConversion(sig.emitConversionIdentifier)}))"""
//      }
//        .mkString("\n")
//      s"""class $className(annot: org.broadinstitute.hail.annotations.AnnotationData)
//          |  extends Serializable {
//          |  ${if (internalClasses.nonEmpty) internalClasses else "// no internal class declarations"}
//          |  ${if (classes.nonEmpty) classes else "// no class instantiations"}
//          |  ${if (vals.nonEmpty) vals else "// no vals"}
//          |}
//          |""".stripMargin
//    }
//
//    s"""
//       |$hiddenClass
//    """.stripMargin
  }

  def instantiate(exposedName: String, className: String, rawName: String): String = {
    s"val $exposedName = new $className($rawName)\n"
  }

  def instantiateIndexedSeq(exposedName: String, classIdentifier: String, rawArrayName: String): String =
    s"""val $exposedName: IndexedSeq[$classIdentifier] =
        |  $rawArrayName.map(new $classIdentifier(_))
     """.stripMargin
}<|MERGE_RESOLUTION|>--- conflicted
+++ resolved
@@ -12,101 +12,56 @@
 
   def isValue(elem: String): Boolean = !attrs(elem).isInstanceOf[Annotations]
 
-<<<<<<< HEAD
   def + (key: String, value: Any): Annotations = Annotations(attrs + (key -> value))
 }
 
 object Annotations {
   def empty(): Annotations = Annotations(Map.empty[String, Any])
+//  def toArrays(): (Array[(String, String, T)], Array[(String, T)]) = {
+//    (maps.toArray.flatMap {
+//      case (mapName, map) => map
+//        .toArray
+//        .map { case (s, t) => (mapName, s, t) }
+//    },
+//      vals.toArray)
+//  }
 
-  //  def fromIndexedSeqs[T](arr1: IndexedSeq[(String, String, T)], arr2: IndexedSeq[(String, T)]): Annotations[T] = {
-  //    val attrs = arr1
-  //      .groupBy(_._1)
-  //      .mapValues(l => l.map {
-  //        case (name, fieldName, field) => (fieldName, field) }.toMap).force
-  //    val vals = arr2.toMap.force
-  //    Annotations(attrs, vals)
-  //  }
-  //
-  //  def empty[T](): Annotations[T] =
-  //    Annotations(Map.empty[String, Map[String, T]], Map.empty[String, T])
-  //
-  //  def emptyOfSignature(): AnnotationSignatures = empty[AnnotationSignature]()
-  //
-  //  def emptyOfData(): AnnotationData = empty[String]()
-  //
-  //  def emptyOfArrayString(nSamples: Int): IndexedSeq[AnnotationData] =
-  //    IndexedSeq.fill[Annotations[String]](nSamples)(empty[String]())
-=======
-  def getVal(str: String): Option[T] = vals.get(str)
+//  implicit def writableAnnotations[T](implicit writableT: DataWritable[T]): DataWritable[Annotations[T]] =
+//    new DataWritable[Annotations[T]] {
+//      def write(dos: DataOutputStream, t: Annotations[T]) {
+//        writeData(dos, t.maps)
+//        writeData(dos, t.vals)
+//      }
+//    }
+//
+//
+//  implicit def readableAnnotations[T](implicit readableT: DataReadable[T]): DataReadable[Annotations[T]] =
+//    new DataReadable[Annotations[T]] {
+//      def read(dis: DataInputStream): Annotations[T] = {
+//        Annotations(readData[Map[String, Map[String, T]]](dis),
+//          readData[Map[String, T]](dis))
+//      }
+//    }
 
-  def getInMap(parent: String, str: String): Option[T] =
-    maps.get(parent).flatMap(_.get(str))
+//  def fromIndexedSeqs[T](arr1: IndexedSeq[(String, String, T)], arr2: IndexedSeq[(String, T)]): Annotations[T] = {
+//    val maps = arr1
+//      .groupBy(_._1)
+//      .mapValues(l => l.map {
+//        case (name, fieldName, field) => (fieldName, field)
+//      }.toMap).force
+//    val vals = arr2.toMap.force
+//    Annotations(maps, vals)
+//  }
 
-  def getMap(parent: String): Option[Map[String, T]] = maps.get(parent)
-
-  def addMap(name: String, m: Map[String, T]): Annotations[T] =
-    Annotations(maps + ((name, m)), vals)
-
-  def addMaps(newMaps: Map[String, Map[String, T]]): Annotations[T] =
-    Annotations(maps ++ newMaps, vals)
-
-  def addVal(name: String, mapping: T): Annotations[T] = Annotations(maps, vals + ((name, mapping)))
-
-  def addVals(newVals: Map[String, T]): Annotations[T] = Annotations(maps, vals ++ newVals)
-
-  def ++(other: Annotations[T]): Annotations[T] = {
-    new Annotations(maps ++ other.maps, vals ++ other.vals)
-  }
-
-  def toArrays(): (Array[(String, String, T)], Array[(String, T)]) = {
-    (maps.toArray.flatMap {
-      case (mapName, map) => map
-        .toArray
-        .map { case (s, t) => (mapName, s, t) }
-    },
-      vals.toArray)
-  }
-}
-
-object Annotations {
-
-  implicit def writableAnnotations[T](implicit writableT: DataWritable[T]): DataWritable[Annotations[T]] =
-    new DataWritable[Annotations[T]] {
-      def write(dos: DataOutputStream, t: Annotations[T]) {
-        writeData(dos, t.maps)
-        writeData(dos, t.vals)
-      }
-    }
-
-  implicit def readableAnnotations[T](implicit readableT: DataReadable[T]): DataReadable[Annotations[T]] =
-    new DataReadable[Annotations[T]] {
-      def read(dis: DataInputStream): Annotations[T] = {
-        Annotations(readData[Map[String, Map[String, T]]](dis),
-          readData[Map[String, T]](dis))
-      }
-    }
-
-  def fromIndexedSeqs[T](arr1: IndexedSeq[(String, String, T)], arr2: IndexedSeq[(String, T)]): Annotations[T] = {
-    val maps = arr1
-      .groupBy(_._1)
-      .mapValues(l => l.map {
-        case (name, fieldName, field) => (fieldName, field)
-      }.toMap).force
-    val vals = arr2.toMap.force
-    Annotations(maps, vals)
-  }
-
-  def empty[T](): Annotations[T] =
-    Annotations(Map.empty[String, Map[String, T]], Map.empty[String, T])
-
-  def emptyOfSignature(): AnnotationSignatures = empty[AnnotationSignature]()
-
-  def emptyOfData(): AnnotationData = empty[String]()
-
-  def emptyOfArrayString(nSamples: Int): IndexedSeq[AnnotationData] =
-    IndexedSeq.fill[Annotations[String]](nSamples)(empty[String]())
->>>>>>> 19946bc9
+//  def empty[T](): Annotations[T] =
+//    Annotations(Map.empty[String, Map[String, T]], Map.empty[String, T])
+//
+//  def emptyOfSignature(): AnnotationSignatures = empty[AnnotationSignature]()
+//
+//  def emptyOfData(): AnnotationData = empty[String]()
+//
+//  def emptyOfArrayString(nSamples: Int): IndexedSeq[AnnotationData] =
+//    IndexedSeq.fill[Annotations[String]](nSamples)(empty[String]())
 }
 
 object AnnotationClassBuilder {
