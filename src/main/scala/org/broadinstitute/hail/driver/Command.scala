package org.broadinstitute.hail.driver

import org.apache.spark.SparkContext
import org.apache.spark.sql.SQLContext
import org.broadinstitute.hail.Utils._
import org.broadinstitute.hail.variant.VariantDataset
import org.kohsuke.args4j.{Argument, CmdLineException, CmdLineParser, Option => Args4jOption}

import scala.collection.JavaConverters._
import scala.collection.mutable

case class State(sc: SparkContext,
  sqlContext: SQLContext,
  // FIXME make option
  vds: VariantDataset = null) {
  def hadoopConf = sc.hadoopConfiguration
}

object ToplevelCommands {
  val commands = mutable.Map.empty[String, Command]

  def commandNames: Set[String] = commands.keys.toSet

  def register(command: Command) {
    commands += command.name -> command
  }

  def lookup(args: Array[String]): (Command, Array[String]) = {
    assert(!args.isEmpty)

    val commandName = args.head
    commands.get(commandName) match {
      case Some(c) => c.lookup(args.tail)
      case None =>
        fatal(s"no such command `$commandName'")
    }
  }

  def printCommands() {
    val visibleCommands = commands.values.filterNot(_.hidden).toArray.sortBy(_.name)
    val maxLen = visibleCommands.map(_.name.length).max
    visibleCommands
      .foreach(cmd => println("  " + cmd.name + (" " * (maxLen - cmd.name.length + 2))
        + cmd.description))
  }

  register(AnnotateSamples)
  register(AnnotateVariants)
  register(AnnotateGlobal)
  register(Cache)
  register(CompareVDS)
  register(Count)
  register(DownsampleVariants)
  register(ExportPlink)
  register(ExportGenotypes)
  register(ExportSamples)
  register(ExportVariants)
  register(ExportVariantsCass)
  register(ExportVariantsSolr)
  register(ExportVCF)
  register(FilterGenotypes)
  register(FamSummary)
  register(FilterSamples)
  register(FilterVariants)
  register(GenDataset)
  register(Grep)
  register(GRM)
  register(GQByDP)
  register(GQHist)
<<<<<<< HEAD
  register(GTCountByAnnotation)
=======
  register(ImportAnnotations)
>>>>>>> 03e555cb
  register(ImportVCF)
  register(ImputeSex)
  register(LinearRegressionCommand)
  register(MendelErrorsCommand)
  register(SplitMulti)
  register(PCA)
  register(Persist)
  register(RareVariantsBurden)
  register(Read)
  register(ReadKudu)
  register(RenameSamples)
  register(Repartition)
  register(SampleQC)
  register(PrintSchema)
  register(ShowGlobalAnnotations)
  register(SingletonLDinTrios)
  register(VariantQC)
  register(VEP)
  register(Write)
  register(WriteKudu)

  // example commands
  register(example.CaseControlCount)
}

abstract class SuperCommand extends Command {

  class Options extends BaseOptions {
    @Argument(required = true, usage = "<subcommand> <arguments...>")
    var arguments: java.util.ArrayList[String] = new java.util.ArrayList[String]()
  }

  def newOptions = new Options

  val subcommands = mutable.Map.empty[String, Command]

  def subcommandNames: Set[String] = subcommands.keys.toSet

  def register(subcommand: Command) {
    val split = subcommand.name.split(" ")
    assert(name == split.init.mkString(" "))
    subcommands += split.last -> subcommand
  }

  def supportsMultiallelic = true

  def requiresVDS = false

  override def lookup(args: Array[String]): (Command, Array[String]) = {
    val subArgs = args.dropWhile(_ == "-h")

    if (subArgs.isEmpty)
      return (this, args)

    val subcommandName = subArgs.head
    subcommands.get(subcommandName) match {
      case Some(sc) => sc.lookup(args.tail)
      case None =>
        fatal(s"$name: no such sub-command `$subcommandName'")
    }
  }

  override def printUsage() {
    super.printUsage()

    println("")
    println("Sub-commands:")
    val visibleSubcommands = subcommands.values.filterNot(_.hidden).toArray.sortBy(_.name)
    val maxLen = visibleSubcommands.map(_.name.length).max
    visibleSubcommands
      .foreach(sc => println("  " + sc.name + (" " * (maxLen - sc.name.length + 2))
        + sc.description))
  }

  override def parseArgs(args: Array[String]): Options = {
    val options = newOptions
    if (args(0) == "-h")
      options.printUsage = true

    val subArgs = args.dropWhile(_ == "-h")
    options.arguments = new java.util.ArrayList[String](subArgs.toList.asJava)

    if (options.printUsage) {
      printUsage()
      sys.exit(0)
    }

    options
  }

  override def runCommand(state: State, options: Options): State = {
    run(state, options)
  }

  def run(state: State, options: Options): State = {
    val args = options.arguments.asScala.toArray

    if (args.isEmpty)
      fatal(s"no sub-command given.  See help (-h) output for list of sub-commands.")

    val (sc, scArgs) = lookup(args)
    sc.run(state, scArgs)
  }
}

abstract class Command {

  class BaseOptions {
    @Args4jOption(name = "-h", aliases = Array("--help"), help = true, usage = "Print usage and exit")
    var printUsage: Boolean = false
  }

  type Options <: BaseOptions

  // FIXME HACK
  def newOptions: Options

  def name: String

  def description: String

  def hidden: Boolean = false

  def supportsMultiallelic: Boolean

  def requiresVDS: Boolean

  def lookup(args: Array[String]): (Command, Array[String]) = (this, args)

  def printUsage() {
    println("usage: " + name + " [<args>]")
    println("")
    println(description)
    println("")
    println("Arguments:")
    new CmdLineParser(newOptions).printUsage(System.out)
  }

  def parseArgs(args: Array[String]): Options = {
    val options = newOptions
    val parser = new CmdLineParser(options)

    try {
      parser.parseArgument((args: Iterable[String]).asJavaCollection)
      if (options.printUsage) {
        printUsage()
        sys.exit(0)
      }
    } catch {
      case e: CmdLineException =>
        fatal(s"parse error: ${e.getMessage}")
    }

    options
  }

  def runCommand(state: State, options: Options): State = {
    if (requiresVDS && state.vds == null)
      fatal("this module requires a VDS.\n  Provide a VDS through a `read' or `import' command first.")
    else if (!supportsMultiallelic && !state.vds.wasSplit)
      fatal("this module does not support multiallelic variants.\n  Please run `splitmulti' first.")
    else
      run(state, options)
  }

  def run(state: State, args: Array[String] = Array.empty): State =
    runCommand(state, parseArgs(args))

  protected def run(state: State, options: Options): State
}<|MERGE_RESOLUTION|>--- conflicted
+++ resolved
@@ -67,11 +67,8 @@
   register(GRM)
   register(GQByDP)
   register(GQHist)
-<<<<<<< HEAD
   register(GTCountByAnnotation)
-=======
   register(ImportAnnotations)
->>>>>>> 03e555cb
   register(ImportVCF)
   register(ImputeSex)
   register(LinearRegressionCommand)
