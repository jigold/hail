--- conflicted
+++ resolved
@@ -2,12 +2,8 @@
 
 import org.apache.spark.{SparkException, SparkContext}
 import org.apache.spark.sql.SQLContext
-<<<<<<< HEAD
 import org.broadinstitute.hail.variant.{HardCallSet, VariantDataset}
-=======
 import org.broadinstitute.hail.FatalException
-import org.broadinstitute.hail.variant.VariantDataset
->>>>>>> 568f1612
 import org.kohsuke.args4j.{Option => Args4jOption, CmdLineException, CmdLineParser}
 import scala.collection.JavaConverters._
 import org.broadinstitute.hail.Utils._
@@ -15,12 +11,8 @@
 case class State(sc: SparkContext,
   sqlContext: SQLContext,
   // FIXME make option
-<<<<<<< HEAD
   vds: VariantDataset = null,
   hcs: HardCallSet = null) {
-=======
-  vds: VariantDataset = null) {
->>>>>>> 568f1612
   def hadoopConf = sc.hadoopConfiguration
 }
 
