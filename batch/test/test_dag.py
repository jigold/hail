import os
import time
import pytest
import aiohttp
import re
from flask import Response

import hailtop.gear.auth as hj

from hailtop.batch_client.client import BatchClient, Job
import hailtop.batch_client.aioclient as aioclient
from .serverthread import ServerThread


@pytest.fixture
def client():
    session = aiohttp.ClientSession(
        raise_for_status=True,
        timeout=aiohttp.ClientTimeout(total=60))
    client = BatchClient(session, url=os.environ.get('BATCH_URL'))
    yield client
    client.close()


def test_user():
    fname = os.environ.get("HAIL_TOKEN_FILE")
    with open(fname, 'rb') as f:
        return hj.JWTClient.unsafe_decode(f.read())


def batch_status_job_counter(batch_status, job_state):
    return len([j for j in batch_status['jobs'] if j['state'] == job_state])


def batch_status_exit_codes(batch_status):
    return [j['exit_code'] for j in batch_status['jobs']]


def test_simple(client):
    batch = client.create_batch()
    head = batch.create_job('alpine:3.8', command=['echo', 'head'])
    tail = batch.create_job('alpine:3.8', command=['echo', 'tail'], parents=[head])
    batch = batch.submit()
    status = batch.wait()
<<<<<<< HEAD
    assert batch_status_job_counter(status, 'Success') == 2
    assert batch_status_exit_codes(status) == [
        {'input': 0, 'main': 0, 'output': 0}, {'input': 0, 'main': 0, 'output': 0}]
=======
    assert batch_status_job_counter(status, 'Success') == 2, status
    assert batch_status_exit_codes(status) == [{'main': 0}, {'main': 0}], status
>>>>>>> 10ed7595


def test_missing_parent_is_400(client):
    try:
        batch = client.create_batch()
        fake_job = aioclient.Job.unsubmitted_job(batch._async_builder, 10000)
        fake_job = Job.from_async_job(fake_job)
        batch.create_job('alpine:3.8', command=['echo', 'head'], parents=[fake_job])
        batch.submit()
    except ValueError as err:
        assert re.search('parents with invalid job ids', str(err))
        return
    assert False


def test_dag(client):
    batch = client.create_batch()
    head = batch.create_job('alpine:3.8', command=['echo', 'head'])
    left = batch.create_job('alpine:3.8', command=['echo', 'left'], parents=[head])
    right = batch.create_job('alpine:3.8', command=['echo', 'right'], parents=[head])
    tail = batch.create_job('alpine:3.8', command=['echo', 'tail'], parents=[left, right])
    batch = batch.submit()
    status = batch.wait()
    assert batch_status_job_counter(status, 'Success') == 4, status
    for node in [head, left, right, tail]:
        status = node.status()
        assert status['state'] == 'Success'
        assert status['exit_code']['main'] == 0


def test_cancel_tail(client):
    batch = client.create_batch()
    head = batch.create_job('alpine:3.8', command=['echo', 'head'])
    left = batch.create_job('alpine:3.8', command=['echo', 'left'], parents=[head])
    right = batch.create_job('alpine:3.8', command=['echo', 'right'], parents=[head])
    tail = batch.create_job(
        'alpine:3.8',
        command=['/bin/sh', '-c', 'while true; do sleep 86000; done'],
        parents=[left, right])
    batch = batch.submit()
    left.wait()
    right.wait()
    batch.cancel()
    status = batch.wait()
    assert batch_status_job_counter(status, 'Success') == 3, status
    for node in [head, left, right]:
        status = node.status()
        assert status['state'] == 'Success'
        assert status['exit_code']['main'] == 0
    assert tail.status()['state'] == 'Cancelled'


def test_cancel_left_after_tail(client):
    batch = client.create_batch()
    head = batch.create_job('alpine:3.8', command=['echo', 'head'])
    left = batch.create_job(
        'alpine:3.8',
        command=['/bin/sh', '-c', 'while true; do sleep 86000; done'],
        parents=[head])
    right = batch.create_job('alpine:3.8', command=['echo', 'right'], parents=[head])
    tail = batch.create_job('alpine:3.8', command=['echo', 'tail'], parents=[left, right])
    batch = batch.submit()
    head.wait()
    right.wait()
    batch.cancel()
    status = batch.wait()
    assert batch_status_job_counter(status, 'Success') == 2, status
    for node in [head, right]:
        status = node.status()
        assert status['state'] == 'Success'
        assert status['exit_code']['main'] == 0
    for node in [left, tail]:
        assert node.status()['state'] == 'Cancelled'


def test_callback(client):
    from flask import Flask, request
    app = Flask('test-client')
    output = []

    @app.route('/test', methods=['POST'])
    def test():
        output.append(request.get_json())
        return Response(status=200)

    try:
        server = ServerThread(app)
        server.start()
        batch = client.create_batch(callback=server.url_for('/test'))
        head = batch.create_job('alpine:3.8', command=['echo', 'head'])
        left = batch.create_job('alpine:3.8', command=['echo', 'left'], parents=[head])
        right = batch.create_job('alpine:3.8', command=['echo', 'right'], parents=[head])
        tail = batch.create_job('alpine:3.8', command=['echo', 'tail'], parents=[left, right])
        batch = batch.submit()
        batch_status = batch.wait()

        i = 0
        while len(output) != 4:
            time.sleep(0.100 * (3/2) ** i)
            i += 1
            if i > 14:
                break

        assert len(output) == 4, output
        assert all([job_result['state'] == 'Success' and job_result['exit_code']['main'] == 0
                    for job_result in output]), (output, batch_status)
        assert output[0]['job_id'] == head.job_id, (output, batch_status)
        middle_ids = (output[1]['job_id'], output[2]['job_id'])
        assert middle_ids in ((left.job_id, right.job_id), (right.job_id, left.job_id)), (output, batch_status)
        assert output[3]['job_id'] == tail.job_id, (output, batch_status)
    finally:
        if server:
            server.shutdown()
            server.join()


def test_no_parents_allowed_in_other_batches(client):
    b1 = client.create_batch()
    b2 = client.create_batch()
    head = b1.create_job('alpine:3.8', command=['echo', 'head'])
    try:
        b2.create_job('alpine:3.8', command=['echo', 'tail'], parents=[head])
    except ValueError as err:
        assert re.search('parents from another batch', str(err))
        return
    assert False


def test_input_dependency(client):
    user = test_user()
    batch = client.create_batch()
    head = batch.create_job('alpine:3.8',
                            command=['/bin/sh', '-c', 'echo head1 > /io/data1 ; echo head2 > /io/data2'],
                            output_files=[('/io/data*', f'gs://{user["bucket_name"]}')])
    tail = batch.create_job('alpine:3.8',
                            command=['/bin/sh', '-c', 'cat /io/data1 ; cat /io/data2'],
                            input_files=[(f'gs://{user["bucket_name"]}/data*', '/io/')],
                            parents=[head])
    batch.submit()
    tail.wait()
    assert head.status()['exit_code']['main'] == 0, head._status
    assert tail.log()['main'] == 'head1\nhead2\n', tail.status()


def test_input_dependency_directory(client):
    user = test_user()
    batch = client.create_batch()
    head = batch.create_job('alpine:3.8',
                            command=['/bin/sh', '-c', 'mkdir -p /io/test/; echo head1 > /io/test/data1 ; echo head2 > /io/test/data2'],
                            output_files=[('/io/test/', f'gs://{user["bucket_name"]}')])
    tail = batch.create_job('alpine:3.8',
                            command=['/bin/sh', '-c', 'cat /io/test/data1 ; cat /io/test/data2'],
                            input_files=[(f'gs://{user["bucket_name"]}/test', '/io/')],
                            parents=[head])
    batch.submit()
    tail.wait()
    assert head.status()['exit_code']['main'] == 0, head._status
    assert tail.log()['main'] == 'head1\nhead2\n', tail.status()


def test_always_run_cancel(client):
    batch = client.create_batch()
    head = batch.create_job('alpine:3.8', command=['echo', 'head'])
    left = batch.create_job(
        'alpine:3.8',
        command=['/bin/sh', '-c', 'while true; do sleep 86000; done'],
        parents=[head])
    right = batch.create_job('alpine:3.8', command=['echo', 'right'], parents=[head])
    tail = batch.create_job('alpine:3.8',
                            command=['echo', 'tail'],
                            parents=[left, right],
                            always_run=True)
    batch = batch.submit()
    right.wait()
    batch.cancel()
    status = batch.wait()
    assert batch_status_job_counter(status, 'Success') == 3, status
    assert batch_status_job_counter(status, 'Cancelled') == 1, status

    for node in [head, right, tail]:
        status = node.status()
        assert status['state'] == 'Success', status
        assert status['exit_code']['main'] == 0, status


def test_always_run_error(client):
    batch = client.create_batch()
    head = batch.create_job('alpine:3.8', command=['/bin/sh', '-c', 'exit 1'])
    tail = batch.create_job('alpine:3.8',
                            command=['echo', 'tail'],
                            parents=[head],
                            always_run=True)
    batch = batch.submit()
    status = batch.wait()
    assert batch_status_job_counter(status, 'Failed') == 1
    assert batch_status_job_counter(status, 'Success') == 1

    for job, ec, state in [(head, 1, 'Failed'), (tail, 0, 'Success')]:
        status = job.status()
        assert status['state'] == state, status
        assert status['exit_code']['main'] == ec, status<|MERGE_RESOLUTION|>--- conflicted
+++ resolved
@@ -42,14 +42,9 @@
     tail = batch.create_job('alpine:3.8', command=['echo', 'tail'], parents=[head])
     batch = batch.submit()
     status = batch.wait()
-<<<<<<< HEAD
-    assert batch_status_job_counter(status, 'Success') == 2
+    assert batch_status_job_counter(status, 'Success') == 2, status
     assert batch_status_exit_codes(status) == [
-        {'input': 0, 'main': 0, 'output': 0}, {'input': 0, 'main': 0, 'output': 0}]
-=======
-    assert batch_status_job_counter(status, 'Success') == 2, status
-    assert batch_status_exit_codes(status) == [{'main': 0}, {'main': 0}], status
->>>>>>> 10ed7595
+        {'input': 0, 'main': 0, 'output': 0}, {'input': 0, 'main': 0, 'output': 0}], status
 
 
 def test_missing_parent_is_400(client):
