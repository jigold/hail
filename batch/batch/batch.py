import asyncio
import concurrent
import time
import logging
import os
import threading
import traceback
import json
import uuid
from shlex import quote as shq

import jinja2
import aiohttp_jinja2
from aiohttp import web
import cerberus
import kubernetes as kube
import requests
import uvloop
import prometheus_client as pc
from prometheus_async.aio import time as prom_async_time
from prometheus_async.aio.web import server_stats

from hailtop import gear
from hailtop.gear.auth import rest_authenticated_users_only, web_authenticated_users_only, \
    new_csrf_token, check_csrf_token

from .blocking_to_async import blocking_to_async
from .log_store import LogStore
from .database import BatchDatabase, JobsBuilder, JobsTable
from .k8s import K8s
<<<<<<< HEAD
from .globals import complete_states
from .batch_configuration import KUBERNETES_TIMEOUT_IN_SECONDS, REFRESH_INTERVAL_IN_SECONDS, \
    HAIL_POD_NAMESPACE, POD_VOLUME_SIZE, INSTANCE_ID, BATCH_IMAGE
=======
from .globals import states, complete_states, valid_state_transitions
from .queue import scale_queue_consumers
>>>>>>> aff9290c

from . import schemas


async def scale_queue_consumers(queue, f, n=1):
    for _ in range(n):
        asyncio.ensure_future(f(queue))


gear.configure_logging()
log = logging.getLogger('batch')

REQUEST_TIME = pc.Summary('batch_request_latency_seconds', 'Batch request latency in seconds', ['endpoint', 'verb'])
REQUEST_TIME_GET_JOB = REQUEST_TIME.labels(endpoint='/api/v1alpha/batches/batch_id/jobs/job_id', verb="GET")
REQUEST_TIME_GET_JOB_LOG = REQUEST_TIME.labels(endpoint='/api/v1alpha/batches/batch_id/jobs/job_id/log', verb="GET")
REQUEST_TIME_GET_POD_STATUS = REQUEST_TIME.labels(endpoint='/api/v1alpha/batches/batch_id/jobs/job_id/pod_status', verb="GET")
REQUEST_TIME_GET_BATCHES = REQUEST_TIME.labels(endpoint='/api/v1alpha/batches', verb="GET")
REQUEST_TIME_POST_CREATE_JOBS = REQUEST_TIME.labels(endpoint='/api/v1alpha/batches/batch_id/jobs/create', verb="POST")
REQUEST_TIME_POST_CREATE_BATCH = REQUEST_TIME.labels(endpoint='/api/v1alpha/batches/create', verb='POST')
REQUEST_TIME_POST_GET_BATCH = REQUEST_TIME.labels(endpoint='/api/v1alpha/batches/batch_id', verb='GET')
REQUEST_TIME_PATCH_CANCEL_BATCH = REQUEST_TIME.labels(endpoint='/api/v1alpha/batches/batch_id/cancel', verb="PATCH")
REQUEST_TIME_PATCH_CLOSE_BATCH = REQUEST_TIME.labels(endpoint='/api/v1alpha/batches/batch_id/close', verb="PATCH")
REQUEST_TIME_DELETE_BATCH = REQUEST_TIME.labels(endpoint='/api/v1alpha/batches/batch_id', verb="DELETE")
REQUEST_TIME_GET_BATCH_UI = REQUEST_TIME.labels(endpoint='/batches/batch_id', verb='GET')
REQUEST_TIME_POST_CANCEL_BATCH_UI = REQUEST_TIME.labels(endpoint='/batches/batch_id/cancel', verb='POST')
REQUEST_TIME_GET_BATCHES_UI = REQUEST_TIME.labels(endpoint='/batches', verb='GET')
REQUEST_TIME_GET_LOGS_UI = REQUEST_TIME.labels(endpoint='/batches/batch_id/jobs/job_id/log', verb="GET")
REQUEST_TIME_GET_POD_STATUS_UI = REQUEST_TIME.labels(endpoint='/batches/batch_id/jobs/job_id/pod_status', verb="GET")

POD_EVICTIONS = pc.Counter('batch_pod_evictions', 'Count of batch pod evictions')
PVC_CREATION_FAILURES = pc.Counter('batch_pvc_creation_failures', 'Count of batch pvc creation failures')
READ_POD_LOG_FAILURES = pc.Counter('batch_read_pod_log_failures', 'Count of batch read_pod_log failures')

uvloop.install()

log.info(f'KUBERNETES_TIMEOUT_IN_SECONDS {KUBERNETES_TIMEOUT_IN_SECONDS}')
log.info(f'REFRESH_INTERVAL_IN_SECONDS {REFRESH_INTERVAL_IN_SECONDS}')
log.info(f'HAIL_POD_NAMESPACE {HAIL_POD_NAMESPACE}')
log.info(f'POD_VOLUME_SIZE {POD_VOLUME_SIZE}')
log.info(f'INSTANCE_ID = {INSTANCE_ID}')
log.info(f'BATCH_IMAGE = {BATCH_IMAGE}')

STORAGE_CLASS_NAME = 'batch'

if 'BATCH_USE_KUBE_CONFIG' in os.environ:
    kube.config.load_kube_config()
else:
    kube.config.load_incluster_config()
v1 = kube.client.CoreV1Api()

app = web.Application(client_max_size=None)
routes = web.RouteTableDef()

db = BatchDatabase.create_synchronous('/batch-user-secret/sql-config.json')

tasks = ('setup', 'main', 'cleanup')


def abort(code, reason=None):
    if code == 400:
        raise web.HTTPBadRequest(reason=reason)
    if code == 404:
        raise web.HTTPNotFound(reason=reason)
    raise web.HTTPException(reason=reason)


def jsonify(data):
    return web.json_response(data)


def copy(files):
    if files is None:
        return 'true'

    authenticate = 'set -ex; gcloud -q auth activate-service-account --key-file=/gsa-key/privateKeyData'

    def copy_command(src, dst):
        if not dst.startswith('gs://'):
            mkdirs = f'mkdir -p {shq(os.path.dirname(dst))};'
        else:
            mkdirs = ""
        return f'{mkdirs} gsutil -m cp -R {shq(src)} {shq(dst)}'

    copies = ' && '.join([copy_command(src, dst) for (src, dst) in files])
    return f'{authenticate} && {copies}'


class JobStateWriteFailure(Exception):
    pass


class Job:
    async def _create_pvc(self):
        pvc, err = await app['k8s'].create_pvc(
            body=kube.client.V1PersistentVolumeClaim(
                metadata=kube.client.V1ObjectMeta(
                    name=self._pvc_name,
                    labels={'app': 'batch-job',
                            'hail.is/batch-instance': INSTANCE_ID,
                            'batch_id': str(self.batch_id),
                            'job_id': str(self.job_id),
                            'user': self.user}),
                spec=kube.client.V1PersistentVolumeClaimSpec(
                    access_modes=['ReadWriteOnce'],
                    volume_mode='Filesystem',
                    resources=kube.client.V1ResourceRequirements(
                        requests={'storage': self._pvc_size}),
                    storage_class_name=STORAGE_CLASS_NAME)))
        if err is not None:
            if err.status == 409:
                return True
            log.info(f'pvc cannot be created for job {self.id} with the following error: {err}')
            PVC_CREATION_FAILURES.inc()
            if err.status == 403:
                await self.mark_complete(None, failed=True, failure_reason=str(err))
            return False

        log.info(f'created pvc name: {self._pvc_name} for job {self.id}')
        return True

    def _setup_container(self):
        success_file = f'{self.directory}{LogStore.results_file_name}'

        sh_expression = f"""
        set -ex
        gcloud -q auth activate-service-account --key-file=/batch-gsa-key/privateKeyData
        gsutil -q stat {success_file} && exit 1
        rm -rf /io/*
        {copy(self.input_files)}
         """

        setup_container = kube.client.V1Container(
            image='google/cloud-sdk:237.0.0-alpine',
            name='setup',
            command=['/bin/sh', '-c', sh_expression],
            resources=kube.client.V1ResourceRequirements(
                requests={'cpu': '500m'}),
            volume_mounts=[kube.client.V1VolumeMount(
                mount_path='/batch-gsa-key',
                name='batch-gsa-key')])

        return setup_container

    def _cleanup_container(self):
        sh_expression = f"""
        set -ex
        python3 -m batch.sidecar
        """

        env = {'INSTANCE_ID': INSTANCE_ID,
               'OUTPUT_DIRECTORY': self.directory,
               'COPY_OUTPUT_CMD': copy(self.output_files)}
        if 'BATCH_USE_KUBE_CONFIG' in os.environ:
            env['BATCH_USE_KUBE_CONFIG'] = True
        env = [kube.client.V1EnvVar(name=name, value=value) for name, value in env.items()]
        env.append(kube.client.V1EnvVar(name='POD_NAME',
                                        value_from=kube.client.V1EnvVarSource(
                                            field_ref=kube.client.V1ObjectFieldSelector(
                                                field_path='metadata.name'))))

        cleanup_container = kube.client.V1Container(
            image=BATCH_IMAGE,
            name='cleanup',
            command=['/bin/sh', '-c', sh_expression],
            env=env,
            resources=kube.client.V1ResourceRequirements(
                requests={'cpu': '500m'}),
            volume_mounts=[kube.client.V1VolumeMount(
                mount_path='/batch-gsa-key',
                name='batch-gsa-key')])

        return cleanup_container

    async def _create_pod(self):
        assert self.userdata is not None
        assert self._state in states
        assert self._state == 'Running'

        setup_container = self._setup_container()
        cleanup_container = self._cleanup_container()

        volumes = [
            kube.client.V1Volume(
                secret=kube.client.V1SecretVolumeSource(
                    secret_name=self.userdata['gsa_key_secret_name']),
                name='gsa-key'),
            kube.client.V1Volume(
                secret=kube.client.V1SecretVolumeSource(
                    secret_name='batch-gsa-key'),
                name='batch-gsa-key')]

        volume_mounts = [
            kube.client.V1VolumeMount(
                mount_path='/gsa-key',
                name='gsa-key')]

        if self._pvc_name is not None:
            pvc_created = await self._create_pvc()
            if not pvc_created:
                log.info(f'could not create pod for job {self.id} due to pvc creation failure')
                return
            volumes.append(kube.client.V1Volume(
                persistent_volume_claim=kube.client.V1PersistentVolumeClaimVolumeSource(
                    claim_name=self._pvc_name),
                name=self._pvc_name))
            volume_mounts.append(kube.client.V1VolumeMount(
                mount_path='/io',
                name=self._pvc_name))

        pod_spec = v1.api_client._ApiClient__deserialize(self._pod_spec, kube.client.V1PodSpec)
        pod_spec.containers.append(cleanup_container)
        pod_spec.init_containers = [setup_container]

        if pod_spec.volumes is None:
            pod_spec.volumes = []
        pod_spec.volumes.extend(volumes)
        for container_set in [pod_spec.containers, pod_spec.init_containers]:
            for container in container_set:
                if container.volume_mounts is None:
                    container.volume_mounts = []
                container.volume_mounts.extend(volume_mounts)

        pod_template = kube.client.V1Pod(
            metadata=kube.client.V1ObjectMeta(
                name=self._pod_name,
                labels={'app': 'batch-job',
                        'hail.is/batch-instance': INSTANCE_ID,
                        'batch_id': str(self.batch_id),
                        'job_id': str(self.job_id),
                        'user': self.user,
                        'uuid': uuid.uuid4().hex
                        }),
            spec=pod_spec)

        pod, err = await app['k8s'].create_pod(body=pod_template)
        if err is not None:
            if err.status == 409:
<<<<<<< HEAD
                log.info(f'pod already exists for job {self.id}')
                n_updated = await db.jobs.update_record(*self.id, compare_items={'state': self._state}, state='Running')
                if n_updated == 0:
                    log.warning(f'changing the state for job {self.id} failed due to the expected state {self._state} not in db')
=======
                log.info(f'pod already exists for job {self.full_id}')
>>>>>>> aff9290c
                return
            traceback.print_tb(err.__traceback__)
            log.info(f'pod creation failed for job {self.id} '
                     f'with the following error: {err}')
            return

<<<<<<< HEAD
        n_updated = await db.jobs.update_record(*self.id, compare_items={'state': self._state}, state='Running')
        if n_updated == 0:
            log.warning(f'changing the state for job {self.id} failed due to the expected state {self._state} not in db')

=======
>>>>>>> aff9290c
    async def _delete_pvc(self):
        if self._pvc_name is None:
            return

        log.info(f'deleting persistent volume claim {self._pvc_name}')
        err = await app['k8s'].delete_pvc(self._pvc_name)
        if err is not None:
            traceback.print_tb(err.__traceback__)
            log.info(f'ignoring: could not delete {self._pvc_name} due to {err}')

    async def _delete_pod(self):
        err = await app['k8s'].delete_pod(name=self._pod_name)
        if err is not None:
            traceback.print_tb(err.__traceback__)
            log.info(f'ignoring pod deletion failure for job {self.id} due to {err}')

    async def _delete_k8s_resources(self):
        await self._delete_pvc()
        await self._delete_pod()

    async def _read_logs(self):
<<<<<<< HEAD
        async def _read_log_from_gcs():
            pod_logs, err = await app['log_store'].read_gs_file(self.directory,
                                                                LogStore.log_file_name)
            if err is not None:
                traceback.print_tb(err.__traceback__)
                log.info(f'ignoring: could not read log for {self.id} '
                         f'due to {err}')
=======
        if self._state in ('Pending', 'Cancelled'):
            return None

        async def _read_log(jt, idx):
            log_uri = self.log_uris[idx]
            if log_uri is None:
>>>>>>> aff9290c
                return None
            return json.loads(pod_logs)

        async def _read_log_from_k8s(task_name):
            pod_log, err = await app['k8s'].read_pod_log(self._pod_name, container=task_name)
            if err is not None:
                traceback.print_tb(err.__traceback__)
                log.info(f'ignoring: could not read log for {self.id} '
                         f'due to {err}; will still try to load other tasks')
            return task_name, pod_log

        if self._state == 'Running':
<<<<<<< HEAD
            future_logs = asyncio.gather(*[_read_log_from_k8s(task) for task in tasks])
            return {k: v for k, v in await future_logs}
        elif self._state in ('Error', 'Failed', 'Success'):
            return await _read_log_from_gcs()
        else:
            assert self._state in ('Ready', 'Pending', 'Cancelled')
            return None

    async def _read_pod_statuses(self):
        async def _read_pod_status_from_gcs():
            pod_status, err = await app['log_store'].read_gs_file(self.directory,
                                                                  LogStore.pod_status_file_name)
            if err is not None:
                traceback.print_tb(err.__traceback__)
                log.info(f'ignoring: could not read pod status for {self.id} '
                         f'due to {err}')
                return None
            return json.loads(pod_status)

        if self._state == 'Running':
            pod_status, err = await app['k8s'].read_pod_status(self._pod_name, pretty=True)
            if err is not None:
                traceback.print_tb(err.__traceback__)
                log.info(f'ignoring: could not get pod status for {self.id} '
                         f'due to {err}')
            return pod_status
        elif self._state in ('Error', 'Failed', 'Success'):
            return await _read_pod_status_from_gcs()
        else:
            assert self._state in ('Pending', 'Ready')
            return None
=======
            pod_log, err = await app['k8s'].read_pod_log(self._pod_name)
            if err is None:
                logs[self._current_task.name] = pod_log
            else:
                traceback.print_tb(err.__traceback__)
                log.info(f'ignoring: could not read log for {self.full_id} '
                         f'due to {err}; will still try to load other tasks')
                logs[self._current_task.name] = None

        assert self._state in ('Running', 'Error', 'Failed', 'Success')
        return logs

    async def _read_pod_statuses(self):
        if self._state in ('Pending', 'Cancelled'):
            return None

        pod_statuses = {jt.name: self.pod_statuses[idx] for idx, jt in enumerate(self._tasks)
                        if idx < self._task_idx}

        if self._state == 'Running':
            if self._pod_name:
                pod_status, err = await app['k8s'].read_pod_status(self._pod_name, pretty=True)
                if err is None:
                    pod_statuses[self._current_task.name] = pod_status
                else:
                    traceback.print_tb(err.__traceback__)
                    log.info(f'ignoring: could not get pod status for {self.full_id} '
                             f'due to {err}; will still try to load other tasks')
            return pod_statuses

        assert self._state in ('Running', 'Error', 'Failed', 'Success')
        return pod_statuses

    async def _mark_job_task_complete(self, task_name, pod_log, exit_code, new_state, pod_status):
        assert self._state == 'Running'
        assert new_state in valid_state_transitions[self._state], f'{self._state} -> {new_state}'

        uri = None
        if pod_log is not None:
            uri, err = await app['log_store'].write_gs_log_file(*self.id, task_name, pod_log)
            if err is not None:
                traceback.print_tb(err.__traceback__)
                log.info(f'job {self.full_id} will have a missing log due to {err}')

        uri_name = JobsTable.log_uri_mapping[task_name]
        compare_items = {'state': self._state, 'task_idx': self._task_idx, uri_name: None}
        n_updated = await db.jobs.update_with_log_ec(*self.id, task_name, uri, exit_code, pod_status,
                                                     compare_items=compare_items,
                                                     task_idx=self._task_idx + 1,
                                                     duration=self.duration,
                                                     state=new_state)
        if n_updated == 0:
            log.info(f'could not update job {self.id} due to db not matching expected state and task_idx')
            raise JobStateWriteFailure()

        if self._state != new_state:
            log.info('job {} changed state: {} -> {}'.format(
                self.full_id,
                self._state,
                new_state))

        self.exit_codes[self._task_idx] = exit_code
        self.pod_statuses[self._task_idx] = pod_status
        self.log_uris[self._task_idx] = uri
        self._task_idx += 1
        self._current_task = self._tasks[self._task_idx] if self._task_idx < len(self._tasks) else None
        self._state = new_state

        await self._delete_pod()
>>>>>>> aff9290c

    async def _delete_gs_files(self):
        errs = await app['log_store'].delete_gs_files(self.directory)
        for file, err in errs:
            if err is not None:
                traceback.print_tb(err.__traceback__)
                log.info(f'could not delete {self.directory}/{file} for job {self.id} due to {err}')

    @staticmethod
    def from_record(record):
        if record is not None:
            attributes = json.loads(record['attributes'])
            userdata = json.loads(record['userdata'])
            pod_spec = json.loads(record['pod_spec'])
            input_files = json.loads(record['input_files'])
            output_files = json.loads(record['output_files'])
            exit_codes = json.loads(record['exit_codes'])
            durations = json.loads(record['durations'])

            return Job(batch_id=record['batch_id'], job_id=record['job_id'], attributes=attributes,
                       callback=record['callback'], userdata=userdata, user=record['user'],
                       always_run=record['always_run'], exit_codes=exit_codes, durations=durations,
                       state=record['state'], pvc_size=record['pvc_size'], cancelled=record['cancelled'],
                       directory=record['directory'], token=record['token'], pod_spec=pod_spec,
                       input_files=input_files, output_files=output_files)

        return None

    @staticmethod
    async def from_k8s_labels(pod):
        batch_id = pod.metadata.labels['batch_id']
        job_id = pod.metadata.labels['job_id']
        user = pod.metadata.labels['user']
        return await Job.from_db(batch_id, job_id, user)

    @staticmethod
    async def from_db(batch_id, job_id, user):
        jobs = await Job.from_db_multiple(batch_id, job_id, user)
        if len(jobs) == 1:
            return jobs[0]
        return None

    @staticmethod
    async def from_db_multiple(batch_id, job_ids, user):
        records = await db.jobs.get_undeleted_records(batch_id, job_ids, user)
        jobs = [Job.from_record(record) for record in records]
        return jobs

    @staticmethod
    def create_job(jobs_builder, pod_spec, batch_id, job_id, attributes, callback,
                   parent_ids, input_files, output_files, userdata, always_run,
                   pvc_size, state):
        cancelled = False
        user = userdata['username']
        token = uuid.uuid4().hex[:6]

        exit_codes = [None for _ in tasks]
        durations = [None for _ in tasks]
        directory = app['log_store'].gs_job_output_directory(batch_id, job_id, token)
        pod_spec = v1.api_client.sanitize_for_serialization(pod_spec)

        jobs_builder.create_job(
            batch_id=batch_id,
            job_id=job_id,
            state=state,
            pvc_size=pvc_size,
            callback=callback,
            attributes=json.dumps(attributes),
            always_run=always_run,
            token=token,
            pod_spec=json.dumps(pod_spec),
            input_files=json.dumps(input_files),
            output_files=json.dumps(output_files),
            directory=directory,
            exit_codes=json.dumps(exit_codes),
            durations=json.dumps(durations))

        for parent in parent_ids:
            jobs_builder.create_job_parent(
                batch_id=batch_id,
                job_id=job_id,
                parent_id=parent)

        job = Job(batch_id=batch_id, job_id=job_id, attributes=attributes, callback=callback,
                  userdata=userdata, user=user, always_run=always_run,
                  exit_codes=exit_codes, durations=durations, state=state, pvc_size=pvc_size,
                  cancelled=cancelled, directory=directory, token=token,
                  pod_spec=pod_spec, input_files=input_files, output_files=output_files)

        return job

    def __init__(self, batch_id, job_id, attributes, callback, userdata, user, always_run,
                 exit_codes, durations, state, pvc_size, cancelled, directory,
                 token, pod_spec, input_files, output_files):
        self.batch_id = batch_id
        self.job_id = job_id
        self.id = (batch_id, job_id)

        self.attributes = attributes
        self.callback = callback
        self.always_run = always_run
        self.userdata = userdata
        self.user = user
        self.exit_codes = exit_codes
        self.directory = directory
        self.durations = durations
        self.token = token
        self.input_files = input_files
        self.output_files = output_files

        name = f'batch-{batch_id}-job-{job_id}-{token}'
        self._pod_name = name
        self._pvc_name = name if pvc_size else None
        self._pvc_size = pvc_size
        self._state = state
        self._cancelled = cancelled
        self._pod_spec = pod_spec

    async def refresh_parents_and_maybe_create(self):
        for record in await db.jobs.get_parents(*self.id):
            parent_job = Job.from_record(record)
            assert parent_job.batch_id == self.batch_id
            await self.parent_new_state(parent_job._state, *parent_job.id)

    async def set_state(self, new_state):
        assert new_state in valid_state_transitions[self._state], f'{self._state} -> {new_state}'
        if self._state != new_state:
            n_updated = await db.jobs.update_record(*self.id, compare_items={'state': self._state}, state=new_state)
            if n_updated == 0:
                log.warning(f'changing the state from {self._state} -> {new_state} '
<<<<<<< HEAD
                            f'for job {self.id} failed due to the expected state not in db')
                return
=======
                            f'for job {self.full_id} failed due to the expected state not in db')
                raise JobStateWriteFailure()
>>>>>>> aff9290c

            log.info('job {} changed state: {} -> {}'.format(
                self.id,
                self._state,
                new_state))
            self._state = new_state
            await self.notify_children(new_state)

    async def notify_children(self, new_state):
        if new_state not in complete_states:
            return

        children = [Job.from_record(record) for record in await db.jobs.get_children(*self.id)]
        for child in children:
            await child.parent_new_state(new_state, *self.id)

    async def parent_new_state(self, new_state, parent_batch_id, parent_job_id):
        assert parent_batch_id == self.batch_id
        if new_state in complete_states:
            await self.create_if_ready()

    async def create_if_ready(self):
        incomplete_parent_ids = await db.jobs.get_incomplete_parents(*self.id)
        if self._state == 'Pending' and not incomplete_parent_ids:
            await self.set_state('Running')
            parents = [Job.from_record(record) for record in await db.jobs.get_parents(*self.id)]
            if (self.always_run or
                    (not self._cancelled and all(p.is_successful() for p in parents))):
                log.info(f'all parents complete for {self.id},'
                         f' creating pod')
                await self._create_pod()
            else:
                log.info(f'parents deleted, cancelled, or failed: cancelling {self.id}')
                await self.set_state('Cancelled')

    async def cancel(self):
        self._cancelled = True

        if not self.always_run and self._state == 'Running':
            await self.set_state('Cancelled')  # must call before deleting resources to prevent race conditions
            await self._delete_k8s_resources()

    def is_complete(self):
        return self._state in complete_states

    def is_successful(self):
        return self._state == 'Success'

    async def mark_unscheduled(self):
        updated_job = await Job.from_db(*self.id, self.user)
        if updated_job.is_complete():
            log.info(f'job is already completed in db, not rescheduling pod')
            return

        await self._delete_pod()
        if self._state == 'Running' and (not self._cancelled or self.always_run):
            await self._create_pod()

    async def mark_complete(self, pod, failed=False, failure_reason=None):
        if pod is not None:
            assert pod.metadata.name == self._pod_name
            if self.is_complete():
                log.info(f'ignoring because job {self.id} is already complete')
                return

        new_state = None
        exit_codes = [None for _ in tasks]
        durations = [None for _ in tasks]
        container_logs = {t: None for t in tasks}

        if failed:
            if failure_reason is not None:
                container_logs['setup'] = failure_reason
                uri, err = await app['log_store'].write_gs_file(self.directory,
                                                                LogStore.log_file_name,
                                                                json.dumps(container_logs))
                if err is not None:
                    traceback.print_tb(err.__traceback__)
                    log.info(f'job {self.id} will have a missing log due to {err}')

            if pod is not None:
                pod_status = pod.status.to_str()
                err = await app['log_store'].write_gs_file(self.directory,
                                                           LogStore.pod_status_file_name,
                                                           pod_status)
                if err is not None:
                    traceback.print_tb(err.__traceback__)
                    log.info(f'job {self.id} will have a missing pod status due to {err}')

            new_state = 'Error'
        else:
            pod_results, _ = await app['log_store'].read_gs_file(self.directory, LogStore.results_file_name)

            if pod_results is None:
                setup_container = pod.status.init_container_statuses[0]
                assert setup_container.name == 'setup'
                setup_terminated = setup_container.state.terminated

                if setup_terminated.exit_code != 0:
                    if setup_terminated.finished_at is not None and setup_terminated.started_at is not None:
                        durations[0] = (setup_terminated.finished_at - setup_terminated.started_at).total_seconds()
                    else:
                        log.warning(f'setup container terminated but has no timing information. {setup_container.to_str()}')

                    container_log, err = await app['k8s'].read_pod_log(pod.metadata.name, container='setup')
                    if err:
                        await self.mark_unscheduled()

                    container_logs['setup'] = container_log
                    exit_codes[0] = setup_terminated.exit_code

                    await app['log_store'].write_gs_file(self.directory,
                                                         LogStore.log_file_name,
                                                         json.dumps(container_logs))

                    pod_status, err = await app['k8s'].read_pod_status(pod.metadata.name)
                    if err:
                        await self.mark_unscheduled()
                    else:
                        assert pod_status is not None
                        await app['log_store'].write_gs_file(self.directory,
                                                             LogStore.pod_status_file_name,
                                                             pod_status)

                    new_state = 'Failed'
                else:
                    # cleanup sidecar container must have failed (error in copying outputs doesn't cause a non-zero exit code)
                    cleanup_container = [status for status in pod.status.container_statuses if status.name == 'cleanup'][0]
                    assert cleanup_container.state.terminated.exit_code != 0
                    # log.info(f'rescheduling job {self.id} -- cleanup container failed')
                    # await self.mark_unscheduled()
                    return
            else:
                pod_results = json.loads(pod_results)

                READ_POD_LOG_FAILURES.inc()
                exit_codes = pod_results['exit_codes']
                durations = pod_results['durations']

                if all([ec == 0 for ec in self.exit_codes]):
                    new_state = 'Success'
                else:
                    new_state = 'Failed'

<<<<<<< HEAD
        assert new_state is not None
        n_updated = await db.jobs.update_record(*self.id,
                                                compare_items={'state': self._state},
                                                durations=json.dumps(durations),
                                                exit_codes=json.dumps(exit_codes),
                                                state=new_state)

        if n_updated == 0:
            log.info(f'could not update job {self.id} due to db not matching expected state')
=======
        if exit_code == 0:
            if has_next_task:
                new_state = 'Running'
            else:
                new_state = 'Success'
        elif exit_code == 999:
            new_state = 'Error'
        else:
            new_state = 'Failed'

        try:
            await self._mark_job_task_complete(task_name, pod_log, exit_code, new_state, pod_status)
        except Exception as e:
            log.exception(f'ignoring failed mark job task complete for job {self.full_id}')
>>>>>>> aff9290c
            return

        self.exit_codes = exit_codes
        self.durations = durations

        if self._state != new_state:
            log.info('job {} changed state: {} -> {}'.format(
                self.id,
                self._state,
                new_state))

        self._state = new_state

        await self._delete_pod()
        await self._delete_pvc()
        await self.notify_children(new_state)

        log.info('job {} complete with state {}, exit_codes {}'.format(self.id, self._state, self.exit_codes))

        if self.callback:
            def handler(id, callback, json):
                try:
                    requests.post(callback, json=json, timeout=120)
                except requests.exceptions.RequestException as exc:
                    log.warning(
                        f'callback for job {id} failed due to an error, I will not retry. '
                        f'Error: {exc}')

            threading.Thread(target=handler, args=(self.id, self.callback, self.to_dict())).start()

        if self.batch_id:
            batch = await Batch.from_db(self.batch_id, self.user)
            if batch is not None:
                await batch.mark_job_complete(self)

        await app['gcs'].delete_file(self.directory, LogStore.results_file_name)

    def to_dict(self):
        result = {
            'batch_id': self.batch_id,
            'job_id': self.job_id,
            'state': self._state
        }
        if self.is_complete():
            result['exit_code'] = self.exit_codes
            result['duration'] = self.durations

        if self.attributes:
            result['attributes'] = self.attributes
        return result


def create_job(jobs_builder, batch_id, userdata, parameters):  # pylint: disable=R0912
    pod_spec = v1.api_client._ApiClient__deserialize(
        parameters['spec'], kube.client.V1PodSpec)

    job_id = parameters.get('job_id')
    parent_ids = parameters.get('parent_ids', [])
    input_files = parameters.get('input_files')
    output_files = parameters.get('output_files')
    pvc_size = parameters.get('pvc_size')
    if pvc_size is None and (input_files or output_files):
        pvc_size = POD_VOLUME_SIZE
    always_run = parameters.get('always_run', False)

    if len(pod_spec.containers) != 1:
        abort(400, f'only one container allowed in pod_spec {pod_spec}')

    if pod_spec.containers[0].name != 'main':
        abort(400, f'container name must be "main" was {pod_spec.containers[0].name}')

    if not pod_spec.containers[0].resources:
        pod_spec.containers[0].resources = kube.client.V1ResourceRequirements()
    if not pod_spec.containers[0].resources.requests:
        pod_spec.containers[0].resources.requests = {}
    if 'cpu' not in pod_spec.containers[0].resources.requests:
        pod_spec.containers[0].resources.requests['cpu'] = '100m'
    if 'memory' not in pod_spec.containers[0].resources.requests:
        pod_spec.containers[0].resources.requests['memory'] = '500M'

    if not pod_spec.tolerations:
        pod_spec.tolerations = []
    pod_spec.tolerations.append(kube.client.V1Toleration(key='preemptible', value='true'))

    state = 'Running' if len(parent_ids) == 0 else 'Pending'

    job = Job.create_job(
        jobs_builder,
        batch_id=batch_id,
        job_id=job_id,
        pod_spec=pod_spec,
        attributes=parameters.get('attributes'),
        callback=parameters.get('callback'),
        parent_ids=parent_ids,
        input_files=input_files,
        output_files=output_files,
        userdata=userdata,
        always_run=always_run,
        pvc_size=pvc_size,
        state=state)
    return job

@routes.get('/healthcheck')
async def get_healthcheck(request):  # pylint: disable=W0613
    return jsonify({})

@routes.get('/api/v1alpha/batches/{batch_id}/jobs/{job_id}')
@prom_async_time(REQUEST_TIME_GET_JOB)
@rest_authenticated_users_only
async def get_job(request, userdata):
    batch_id = int(request.match_info['batch_id'])
    job_id = int(request.match_info['job_id'])
    user = userdata['username']

    job = await Job.from_db(batch_id, job_id, user)
    if not job:
        abort(404)
    return jsonify(job.to_dict())


async def _get_job_log(batch_id, job_id, user):
    job = await Job.from_db(batch_id, job_id, user)
    if not job:
        abort(404)

    job_log = await job._read_logs()
    if job_log:
        return job_log
    abort(404)


async def _get_pod_status(batch_id, job_id, user):
    job = await Job.from_db(batch_id, job_id, user)
    if not job:
        abort(404)

    pod_statuses = await job._read_pod_statuses()
    if pod_statuses:
        return pod_statuses
    abort(404)


@routes.get('/api/v1alpha/batches/{batch_id}/jobs/{job_id}/log')
@prom_async_time(REQUEST_TIME_GET_JOB_LOG)
@rest_authenticated_users_only
async def get_job_log(request, userdata):  # pylint: disable=R1710
    batch_id = int(request.match_info['batch_id'])
    job_id = int(request.match_info['job_id'])
    user = userdata['username']
    job_log = await _get_job_log(batch_id, job_id, user)
    return jsonify(job_log)


@routes.get('/api/v1alpha/batches/{batch_id}/jobs/{job_id}/pod_status')
@prom_async_time(REQUEST_TIME_GET_POD_STATUS)
@rest_authenticated_users_only
async def get_pod_status(request, userdata):  # pylint: disable=R1710
    batch_id = int(request.match_info['batch_id'])
    job_id = int(request.match_info['job_id'])
    user = userdata['username']
    pod_spec = await _get_pod_status(batch_id, job_id, user)
    return jsonify(pod_spec)


class Batch:
    @staticmethod
    def from_record(record, deleted=False):
        if record is not None:
            if not deleted:
                assert not record['deleted']
            attributes = json.loads(record['attributes'])
            userdata = json.loads(record['userdata'])

            if record['n_failed'] > 0:
                state = 'failure'
            elif record['n_cancelled'] > 0:
                state = 'cancelled'
            elif record['closed'] and record['n_succeeded'] == record['n_jobs']:
                state = 'success'
            else:
                state = 'running'

            complete = record['closed'] and record['n_completed'] == record['n_jobs']

            return Batch(id=record['id'],
                         attributes=attributes,
                         callback=record['callback'],
                         userdata=userdata,
                         user=record['user'],
                         state=state,
                         complete=complete,
                         deleted=record['deleted'],
                         cancelled=record['cancelled'],
                         closed=record['closed'])
        return None

    @staticmethod
    async def from_db(ids, user):
        batches = await Batch.from_db_multiple(ids, user)
        if len(batches) == 1:
            return batches[0]
        return None

    @staticmethod
    async def from_db_multiple(ids, user):
        records = await db.batch.get_undeleted_records(ids, user)
        batches = [Batch.from_record(record) for record in records]
        return batches

    @staticmethod
    async def create_batch(attributes, callback, userdata):
        user = userdata['username']

        id = await db.batch.new_record(
            attributes=json.dumps(attributes),
            callback=callback,
            userdata=json.dumps(userdata),
            user=user,
            deleted=False,
            cancelled=False,
            closed=False)

        batch = Batch(id=id, attributes=attributes, callback=callback,
                      userdata=userdata, user=user, state='running',
                      complete=False, deleted=False, cancelled=False,
                      closed=False)

        if attributes is not None:
            items = [{'batch_id': id, 'key': k, 'value': v} for k, v in attributes.items()]
            success = await db.batch_attributes.new_records(items)
            if not success:
                await batch.delete()
                return

        return batch

    def __init__(self, id, attributes, callback, userdata, user,
                 state, complete, deleted, cancelled, closed):
        self.id = id
        self.attributes = attributes
        self.callback = callback
        self.userdata = userdata
        self.user = user
        self.state = state
        self.complete = complete
        self.deleted = deleted
        self.cancelled = cancelled
        self.closed = closed

    async def get_jobs(self):
        return [Job.from_record(record) for record in await db.jobs.get_records_by_batch(self.id)]

    async def _cancel_jobs(self):
        for j in await self.get_jobs():
            await j.cancel()

    async def cancel(self):
        await db.batch.update_record(self.id, cancelled=True, closed=True)
        self.cancelled = True
        self.closed = True
        asyncio.ensure_future(self._cancel_jobs())
        log.info(f'batch {self.id} cancelled')

    async def _close_jobs(self):
        for j in await self.get_jobs():
            if j._state == 'Running':
                await app['start_job_queue'].put(j)

    async def close(self):
        await db.batch.update_record(self.id, closed=True)
        self.closed = True
        asyncio.ensure_future(self._close_jobs())

    async def mark_deleted(self):
        await self.cancel()
        await db.batch.update_record(self.id,
                                     deleted=True)
        self.deleted = True
        self.closed = True
        log.info(f'batch {self.id} marked for deletion')

    async def delete(self):
        for j in await self.get_jobs():
            # Job deleted from database when batch is deleted with delete cascade
            await j._delete_gs_files()
        await db.batch.delete_record(self.id)
        log.info(f'batch {self.id} deleted')

    async def mark_job_complete(self, job):
        if self.callback:
            def handler(id, job_id, callback, json):
                try:
                    requests.post(callback, json=json, timeout=120)
                except requests.exceptions.RequestException as exc:
                    log.warning(
                        f'callback for batch {id}, job {job_id} failed due to an error, I will not retry. '
                        f'Error: {exc}')

            threading.Thread(
                target=handler,
                args=(self.id, job.id, self.callback, job.to_dict())
            ).start()

    def is_complete(self):
        return self.complete

    def is_successful(self):
        return self.state == 'success'

    async def to_dict(self, include_jobs=False):
        result = {
            'id': self.id,
            'state': self.state,
            'complete': self.complete,
            'closed': self.closed
        }
        if self.attributes:
            result['attributes'] = self.attributes
        if include_jobs:
            jobs = await self.get_jobs()
            result['jobs'] = sorted([j.to_dict() for j in jobs], key=lambda j: j['job_id'])
        return result


async def _get_batches_list(params, user):
    complete = params.get('complete')
    if complete:
        complete = complete == '1'
    success = params.get('success')
    if success:
        success = success == '1'
    attributes = {}
    for k, v in params.items():
        if k == 'complete' or k == 'success':  # params does not support deletion
            continue
        if not k.startswith('a:'):
            abort(400, f'unknown query parameter {k}')
        attributes[k[2:]] = v

    records = await db.batch.find_records(user=user,
                                          complete=complete,
                                          success=success,
                                          deleted=False,
                                          attributes=attributes)

    return [await Batch.from_record(batch).to_dict(include_jobs=False)
            for batch in records]


@routes.get('/api/v1alpha/batches')
@prom_async_time(REQUEST_TIME_GET_BATCHES)
@rest_authenticated_users_only
async def get_batches_list(request, userdata):
    params = request.query
    user = userdata['username']
    return jsonify(await _get_batches_list(params, user))


@routes.post('/api/v1alpha/batches/{batch_id}/jobs/create')
@prom_async_time(REQUEST_TIME_POST_CREATE_JOBS)
@rest_authenticated_users_only
async def create_jobs(request, userdata):
    batch_id = int(request.match_info['batch_id'])
    user = userdata['username']
    batch = await Batch.from_db(batch_id, user)
    if not batch:
        abort(404)
    if batch.closed:
        abort(400, f'batch {batch_id} is already closed')

    jobs_parameters = await request.json()

    validator = cerberus.Validator(schemas.job_array_schema)
    if not validator.validate(jobs_parameters):
        abort(400, 'invalid request: {}'.format(validator.errors))

    jobs_builder = JobsBuilder(db)
    try:
        for job_params in jobs_parameters['jobs']:
            create_job(jobs_builder, batch.id, userdata, job_params)

        success = await jobs_builder.commit()
        if not success:
            abort(400, f'insertion of jobs in db failed')

        log.info(f"created {len(jobs_parameters['jobs'])} jobs for batch {batch_id}")
    finally:
        await jobs_builder.close()

    return jsonify({})


@routes.post('/api/v1alpha/batches/create')
@prom_async_time(REQUEST_TIME_POST_CREATE_BATCH)
@rest_authenticated_users_only
async def create_batch(request, userdata):
    parameters = await request.json()

    validator = cerberus.Validator(schemas.batch_schema)
    if not validator.validate(parameters):
        abort(400, 'invalid request: {}'.format(validator.errors))

    batch = await Batch.create_batch(
        attributes=parameters.get('attributes'),
        callback=parameters.get('callback'),
        userdata=userdata)
    if batch is None:
        abort(400, f'creation of batch in db failed')

    return jsonify(await batch.to_dict(include_jobs=False))


async def _get_batch(batch_id, user):
    batch = await Batch.from_db(batch_id, user)
    if not batch:
        abort(404)
    return await batch.to_dict(include_jobs=True)


async def _cancel_batch(batch_id, user):
    batch = await Batch.from_db(batch_id, user)
    if not batch:
        abort(404)
    await batch.cancel()


@routes.get('/api/v1alpha/batches/{batch_id}')
@prom_async_time(REQUEST_TIME_POST_GET_BATCH)
@rest_authenticated_users_only
async def get_batch(request, userdata):
    batch_id = int(request.match_info['batch_id'])
    user = userdata['username']
    return jsonify(await _get_batch(batch_id, user))


@routes.patch('/api/v1alpha/batches/{batch_id}/cancel')
@prom_async_time(REQUEST_TIME_PATCH_CANCEL_BATCH)
@rest_authenticated_users_only
async def cancel_batch(request, userdata):
    batch_id = int(request.match_info['batch_id'])
    user = userdata['username']
    await _cancel_batch(batch_id, user)
    return jsonify({})


@routes.patch('/api/v1alpha/batches/{batch_id}/close')
@prom_async_time(REQUEST_TIME_PATCH_CLOSE_BATCH)
@rest_authenticated_users_only
async def close_batch(request, userdata):
    batch_id = int(request.match_info['batch_id'])
    user = userdata['username']
    batch = await Batch.from_db(batch_id, user)
    if not batch:
        abort(404)
    await batch.close()
    return jsonify({})


@routes.delete('/api/v1alpha/batches/{batch_id}')
@prom_async_time(REQUEST_TIME_DELETE_BATCH)
@rest_authenticated_users_only
async def delete_batch(request, userdata):
    batch_id = int(request.match_info['batch_id'])
    user = userdata['username']
    batch = await Batch.from_db(batch_id, user)
    if not batch:
        abort(404)
    await batch.mark_deleted()
    return jsonify({})


@routes.get('/batches/{batch_id}')
@prom_async_time(REQUEST_TIME_GET_BATCH_UI)
@aiohttp_jinja2.template('batch.html')
@web_authenticated_users_only
async def ui_batch(request, userdata):
    batch_id = int(request.match_info['batch_id'])
    user = userdata['username']
    batch = await _get_batch(batch_id, user)
    return {'batch': batch}


@routes.post('/batches/{batch_id}/cancel')
@prom_async_time(REQUEST_TIME_POST_CANCEL_BATCH_UI)
@aiohttp_jinja2.template('batches.html')
@check_csrf_token
@web_authenticated_users_only
async def ui_cancel_batch(request, userdata):
    batch_id = int(request.match_info['batch_id'])
    user = userdata['username']
    await _cancel_batch(batch_id, user)
    location = request.app.router['batches'].url_for()
    raise web.HTTPFound(location=location)


@routes.get('/batches', name='batches')
@prom_async_time(REQUEST_TIME_GET_BATCHES_UI)
@web_authenticated_users_only
async def ui_batches(request, userdata):
    params = request.query
    user = userdata['username']
    batches = await _get_batches_list(params, user)
    token = new_csrf_token()
    context = {'batch_list': batches, 'token': token}

    response = aiohttp_jinja2.render_template('batches.html',
                                              request,
                                              context)
    response.set_cookie('_csrf', token, secure=True, httponly=True)
    return response


@routes.get('/batches/{batch_id}/jobs/{job_id}/log')
@prom_async_time(REQUEST_TIME_GET_LOGS_UI)
@aiohttp_jinja2.template('job_log.html')
@web_authenticated_users_only
async def ui_get_job_log(request, userdata):
    batch_id = int(request.match_info['batch_id'])
    job_id = int(request.match_info['job_id'])
    user = userdata['username']
    job_log = await _get_job_log(batch_id, job_id, user)
    return {'batch_id': batch_id, 'job_id': job_id, 'job_log': job_log}


@routes.get('/batches/{batch_id}/jobs/{job_id}/pod_status')
@prom_async_time(REQUEST_TIME_GET_POD_STATUS_UI)
@aiohttp_jinja2.template('pod_status.html')
@web_authenticated_users_only
async def ui_get_pod_status(request, userdata):
    batch_id = int(request.match_info['batch_id'])
    job_id = int(request.match_info['job_id'])
    user = userdata['username']
    pod_status = await _get_pod_status(batch_id, job_id, user)
    return {'batch_id': batch_id, 'job_id': job_id, 'pod_status': pod_status}


@routes.get('/')
@web_authenticated_users_only
async def batch_id(request, userdata):
    location = request.app.router['batches'].url_for()
    raise web.HTTPFound(location=location)


async def update_job_with_pod(job, pod):
<<<<<<< HEAD
    log.info(f'update job {job.id} with pod {pod.metadata.name if pod else "None"}')
=======
    log.info(f'update job {job.full_id if job else "None"} with pod {pod.metadata.name if pod else "None"}')

    if job and job._state == 'Pending':
        if pod:
            log.error('job {job.full_id} has pod {pod.metadata.name}, ignoring')
        return

    if pod and (not job or job.is_complete()):
        err = await app['k8s'].delete_pod(name=pod.metadata.name)
        if err is not None:
            traceback.print_tb(err.__traceback__)
            log.info(f'failed to delete pod {pod.metadata.name} for job {job.full_id if job else "None"} due to {err}, ignoring')
        return

    if job and job._cancelled and not job.always_run and job._state == 'Running':
        await job.set_state('Cancelled')
        await job._delete_k8s_resources()
        return

>>>>>>> aff9290c
    if not pod or (pod.status and pod.status.reason == 'Evicted'):
        POD_EVICTIONS.inc()
        log.info(f'job {job.id} mark unscheduled -- pod is missing or was evicted')
        await job.mark_unscheduled()
    elif pod and pod.status and pod.status.phase in ('Succeeded', 'Failed'):
        log.info(f'job {job.id} mark complete')
        await job.mark_complete(pod)
    elif pod and pod.status and pod.status.phase == 'Unknown':
        log.info(f'job {job.id} mark unscheduled -- pod phase is unknown')
        await job.mark_unscheduled()
<<<<<<< HEAD
=======
        return

    if (pod
            and pod.status
            and pod.status.container_statuses):
        assert len(pod.status.container_statuses) == 1
        container_status = pod.status.container_statuses[0]
        assert container_status.name in ['input', 'main', 'output']

        if container_status.state:
            if container_status.state.terminated:
                log.info(f'job {job.full_id} mark complete')
                await job.mark_complete(pod)
            elif (container_status.state.waiting
                  and container_status.state.waiting.reason == 'ImagePullBackOff'):
                log.info(f'job {job.full_id} mark failed: ImagePullBackOff')
                await job.mark_complete(pod, failed=True, failure_reason=container_status.state.waiting.reason)
>>>>>>> aff9290c


class DeblockedIterator:
    def __init__(self, it):
        self.it = it

    def __aiter__(self):
        return self

    def __anext__(self):
        return blocking_to_async(app['blocking_pool'], self.it.__next__)


async def pod_changed(pod):
    job = await Job.from_k8s_labels(pod)
    await update_job_with_pod(job, pod)


async def kube_event_loop():
    while True:
        try:
            stream = kube.watch.Watch().stream(
                v1.list_namespaced_pod,
                HAIL_POD_NAMESPACE,
                label_selector=f'app=batch-job,hail.is/batch-instance={INSTANCE_ID}')
            async for event in DeblockedIterator(stream):
                event_type = event['type']
                object = event['object']
                kind = object['kind']
                object_name = object['metadata']['name']
                log.info(f'received {event_type} for {kind} named {object_name}')
                await pod_changed(object)
        except Exception as exc:  # pylint: disable=W0703
            log.exception(f'k8s event stream failed due to: {exc}')
        await asyncio.sleep(5)


async def refresh_k8s_pods():
    # if we do this after we get pods, we will pick up jobs created
    # while listing pods and unnecessarily restart them
    pod_jobs = [Job.from_record(record) for record in await db.jobs.get_records_where({'state': 'Running'})]

    pods, err = await app['k8s'].list_pods(
        label_selector=f'app=batch-job,hail.is/batch-instance={INSTANCE_ID}')
    if err is not None:
        traceback.print_tb(err.__traceback__)
        log.info(f'could not refresh pods due to {err}, will try again later')
        return

    log.info(f'k8s had {len(pods.items)} pods')

    seen_pods = set()
    for pod in pods.items:
        pod_name = pod.metadata.name
        seen_pods.add(pod_name)

        job = await Job.from_k8s_labels(pod)
        await update_job_with_pod(job, pod)

    log.info('restarting ready and running jobs with pods not seen in k8s')

    for job in pod_jobs:
        if job._pod_name not in seen_pods:
            log.info(f'restarting job {job.id}')
            await update_job_with_pod(job, None)


async def refresh_k8s_pvc():
    pvcs, err = await app['k8s'].list_pvcs(
        label_selector=f'app=batch-job,hail.is/batch-instance={INSTANCE_ID}')
    if err is not None:
        traceback.print_tb(err.__traceback__)
        log.info(f'could not refresh pvcs due to {err}, will try again later')
        return

    log.info(f'k8s had {len(pvcs.items)} pvcs')

    for pvc in pvcs.items:
        job = await Job.from_k8s_labels(pvc)
        if job is None or job.is_complete():
            log.info(f'deleting orphaned pvc {pvc.metadata.name}')
            err = await app['k8s'].delete_pvc(pvc.metadata.name)
            if err is not None:
                traceback.print_tb(err.__traceback__)
                log.info(f'could not delete {pvc.metadata.name} due to {err}')


async def start_job(queue):
    while True:
        job = await queue.get()
        if job._state == 'Running':
            try:
                await job._create_pod()
            except Exception as exc:  # pylint: disable=W0703
                log.exception(f'Could not create pod for job {job.id} due to exception: {exc}')
        queue.task_done()


async def refresh_k8s_state():  # pylint: disable=W0613
    log.info('started k8s state refresh')
    await refresh_k8s_pods()
    await refresh_k8s_pvc()
    log.info('k8s state refresh complete')


async def polling_event_loop():
    await asyncio.sleep(1)
    while True:
        try:
            await refresh_k8s_state()
        except Exception as exc:  # pylint: disable=W0703
            log.exception(f'Could not poll due to exception: {exc}')
        await asyncio.sleep(REFRESH_INTERVAL_IN_SECONDS)


async def db_cleanup_event_loop():
    await asyncio.sleep(1)
    while True:
        try:
            for record in await db.batch.get_finished_deleted_records():
                batch = Batch.from_record(record, deleted=True)
                await batch.delete()
        except Exception as exc:  # pylint: disable=W0703
            log.exception(f'Could not delete batches due to exception: {exc}')
        await asyncio.sleep(REFRESH_INTERVAL_IN_SECONDS)


batch_root = os.path.dirname(os.path.abspath(__file__))
aiohttp_jinja2.setup(app, loader=jinja2.FileSystemLoader(os.path.join(batch_root, 'templates')))
routes.static('/static', os.path.join(batch_root, 'static'))
routes.static('/js', os.path.join(batch_root, 'js'))
app.add_routes(routes)
app.router.add_get("/metrics", server_stats)


async def on_startup(app):
    pool = concurrent.futures.ThreadPoolExecutor()
    app['blocking_pool'] = pool
    app['k8s'] = K8s(pool, KUBERNETES_TIMEOUT_IN_SECONDS, HAIL_POD_NAMESPACE, v1)
    app['log_store'] = LogStore(pool, INSTANCE_ID)
    app['start_job_queue'] = asyncio.Queue()

    asyncio.ensure_future(polling_event_loop())
    asyncio.ensure_future(kube_event_loop())
    asyncio.ensure_future(db_cleanup_event_loop())
    asyncio.ensure_future(scale_queue_consumers(app['start_job_queue'], start_job, n=16))


app.on_startup.append(on_startup)


async def on_cleanup(app):
    blocking_pool = app['blocking_pool']
    blocking_pool.shutdown()


app.on_cleanup.append(on_cleanup)<|MERGE_RESOLUTION|>--- conflicted
+++ resolved
@@ -28,14 +28,9 @@
 from .log_store import LogStore
 from .database import BatchDatabase, JobsBuilder, JobsTable
 from .k8s import K8s
-<<<<<<< HEAD
-from .globals import complete_states
+from .globals import states, complete_states, valid_state_transitions
 from .batch_configuration import KUBERNETES_TIMEOUT_IN_SECONDS, REFRESH_INTERVAL_IN_SECONDS, \
     HAIL_POD_NAMESPACE, POD_VOLUME_SIZE, INSTANCE_ID, BATCH_IMAGE
-=======
-from .globals import states, complete_states, valid_state_transitions
-from .queue import scale_queue_consumers
->>>>>>> aff9290c
 
 from . import schemas
 
@@ -273,28 +268,15 @@
         pod, err = await app['k8s'].create_pod(body=pod_template)
         if err is not None:
             if err.status == 409:
-<<<<<<< HEAD
                 log.info(f'pod already exists for job {self.id}')
-                n_updated = await db.jobs.update_record(*self.id, compare_items={'state': self._state}, state='Running')
-                if n_updated == 0:
-                    log.warning(f'changing the state for job {self.id} failed due to the expected state {self._state} not in db')
-=======
-                log.info(f'pod already exists for job {self.full_id}')
->>>>>>> aff9290c
                 return
             traceback.print_tb(err.__traceback__)
             log.info(f'pod creation failed for job {self.id} '
                      f'with the following error: {err}')
             return
 
-<<<<<<< HEAD
-        n_updated = await db.jobs.update_record(*self.id, compare_items={'state': self._state}, state='Running')
-        if n_updated == 0:
-            log.warning(f'changing the state for job {self.id} failed due to the expected state {self._state} not in db')
-
-=======
->>>>>>> aff9290c
-    async def _delete_pvc(self):
+
+        async def _delete_pvc(self):
         if self._pvc_name is None:
             return
 
@@ -315,7 +297,9 @@
         await self._delete_pod()
 
     async def _read_logs(self):
-<<<<<<< HEAD
+        if self._state in ('Pending', 'Cancelled'):
+            return None
+
         async def _read_log_from_gcs():
             pod_logs, err = await app['log_store'].read_gs_file(self.directory,
                                                                 LogStore.log_file_name)
@@ -323,14 +307,6 @@
                 traceback.print_tb(err.__traceback__)
                 log.info(f'ignoring: could not read log for {self.id} '
                          f'due to {err}')
-=======
-        if self._state in ('Pending', 'Cancelled'):
-            return None
-
-        async def _read_log(jt, idx):
-            log_uri = self.log_uris[idx]
-            if log_uri is None:
->>>>>>> aff9290c
                 return None
             return json.loads(pod_logs)
 
@@ -343,16 +319,15 @@
             return task_name, pod_log
 
         if self._state == 'Running':
-<<<<<<< HEAD
             future_logs = asyncio.gather(*[_read_log_from_k8s(task) for task in tasks])
             return {k: v for k, v in await future_logs}
         elif self._state in ('Error', 'Failed', 'Success'):
             return await _read_log_from_gcs()
-        else:
-            assert self._state in ('Ready', 'Pending', 'Cancelled')
+
+    async def _read_pod_statuses(self):
+        if self._state in ('Pending', 'Cancelled'):
             return None
 
-    async def _read_pod_statuses(self):
         async def _read_pod_status_from_gcs():
             pod_status, err = await app['log_store'].read_gs_file(self.directory,
                                                                   LogStore.pod_status_file_name)
@@ -370,82 +345,9 @@
                 log.info(f'ignoring: could not get pod status for {self.id} '
                          f'due to {err}')
             return pod_status
-        elif self._state in ('Error', 'Failed', 'Success'):
+        else:
+            assert(self._state in ('Error', 'Failed', 'Success'))
             return await _read_pod_status_from_gcs()
-        else:
-            assert self._state in ('Pending', 'Ready')
-            return None
-=======
-            pod_log, err = await app['k8s'].read_pod_log(self._pod_name)
-            if err is None:
-                logs[self._current_task.name] = pod_log
-            else:
-                traceback.print_tb(err.__traceback__)
-                log.info(f'ignoring: could not read log for {self.full_id} '
-                         f'due to {err}; will still try to load other tasks')
-                logs[self._current_task.name] = None
-
-        assert self._state in ('Running', 'Error', 'Failed', 'Success')
-        return logs
-
-    async def _read_pod_statuses(self):
-        if self._state in ('Pending', 'Cancelled'):
-            return None
-
-        pod_statuses = {jt.name: self.pod_statuses[idx] for idx, jt in enumerate(self._tasks)
-                        if idx < self._task_idx}
-
-        if self._state == 'Running':
-            if self._pod_name:
-                pod_status, err = await app['k8s'].read_pod_status(self._pod_name, pretty=True)
-                if err is None:
-                    pod_statuses[self._current_task.name] = pod_status
-                else:
-                    traceback.print_tb(err.__traceback__)
-                    log.info(f'ignoring: could not get pod status for {self.full_id} '
-                             f'due to {err}; will still try to load other tasks')
-            return pod_statuses
-
-        assert self._state in ('Running', 'Error', 'Failed', 'Success')
-        return pod_statuses
-
-    async def _mark_job_task_complete(self, task_name, pod_log, exit_code, new_state, pod_status):
-        assert self._state == 'Running'
-        assert new_state in valid_state_transitions[self._state], f'{self._state} -> {new_state}'
-
-        uri = None
-        if pod_log is not None:
-            uri, err = await app['log_store'].write_gs_log_file(*self.id, task_name, pod_log)
-            if err is not None:
-                traceback.print_tb(err.__traceback__)
-                log.info(f'job {self.full_id} will have a missing log due to {err}')
-
-        uri_name = JobsTable.log_uri_mapping[task_name]
-        compare_items = {'state': self._state, 'task_idx': self._task_idx, uri_name: None}
-        n_updated = await db.jobs.update_with_log_ec(*self.id, task_name, uri, exit_code, pod_status,
-                                                     compare_items=compare_items,
-                                                     task_idx=self._task_idx + 1,
-                                                     duration=self.duration,
-                                                     state=new_state)
-        if n_updated == 0:
-            log.info(f'could not update job {self.id} due to db not matching expected state and task_idx')
-            raise JobStateWriteFailure()
-
-        if self._state != new_state:
-            log.info('job {} changed state: {} -> {}'.format(
-                self.full_id,
-                self._state,
-                new_state))
-
-        self.exit_codes[self._task_idx] = exit_code
-        self.pod_statuses[self._task_idx] = pod_status
-        self.log_uris[self._task_idx] = uri
-        self._task_idx += 1
-        self._current_task = self._tasks[self._task_idx] if self._task_idx < len(self._tasks) else None
-        self._state = new_state
-
-        await self._delete_pod()
->>>>>>> aff9290c
 
     async def _delete_gs_files(self):
         errs = await app['log_store'].delete_gs_files(self.directory)
@@ -576,13 +478,8 @@
             n_updated = await db.jobs.update_record(*self.id, compare_items={'state': self._state}, state=new_state)
             if n_updated == 0:
                 log.warning(f'changing the state from {self._state} -> {new_state} '
-<<<<<<< HEAD
                             f'for job {self.id} failed due to the expected state not in db')
-                return
-=======
-                            f'for job {self.full_id} failed due to the expected state not in db')
                 raise JobStateWriteFailure()
->>>>>>> aff9290c
 
             log.info('job {} changed state: {} -> {}'.format(
                 self.id,
@@ -727,7 +624,6 @@
                 else:
                     new_state = 'Failed'
 
-<<<<<<< HEAD
         assert new_state is not None
         n_updated = await db.jobs.update_record(*self.id,
                                                 compare_items={'state': self._state},
@@ -737,23 +633,7 @@
 
         if n_updated == 0:
             log.info(f'could not update job {self.id} due to db not matching expected state')
-=======
-        if exit_code == 0:
-            if has_next_task:
-                new_state = 'Running'
-            else:
-                new_state = 'Success'
-        elif exit_code == 999:
-            new_state = 'Error'
-        else:
-            new_state = 'Failed'
-
-        try:
-            await self._mark_job_task_complete(task_name, pod_log, exit_code, new_state, pod_status)
-        except Exception as e:
-            log.exception(f'ignoring failed mark job task complete for job {self.full_id}')
->>>>>>> aff9290c
-            return
+            raise JobStateWriteFailure()
 
         self.exit_codes = exit_codes
         self.durations = durations
@@ -1297,21 +1177,17 @@
 
 
 async def update_job_with_pod(job, pod):
-<<<<<<< HEAD
-    log.info(f'update job {job.id} with pod {pod.metadata.name if pod else "None"}')
-=======
-    log.info(f'update job {job.full_id if job else "None"} with pod {pod.metadata.name if pod else "None"}')
-
+    log.info(f'update job {job.id if job else "None"} with pod {pod.metadata.name if pod else "None"}')
     if job and job._state == 'Pending':
         if pod:
-            log.error('job {job.full_id} has pod {pod.metadata.name}, ignoring')
+            log.error('job {job.id} has pod {pod.metadata.name}, ignoring')
         return
 
     if pod and (not job or job.is_complete()):
         err = await app['k8s'].delete_pod(name=pod.metadata.name)
         if err is not None:
             traceback.print_tb(err.__traceback__)
-            log.info(f'failed to delete pod {pod.metadata.name} for job {job.full_id if job else "None"} due to {err}, ignoring')
+            log.info(f'failed to delete pod {pod.metadata.name} for job {job.id if job else "None"} due to {err}, ignoring')
         return
 
     if job and job._cancelled and not job.always_run and job._state == 'Running':
@@ -1319,37 +1195,21 @@
         await job._delete_k8s_resources()
         return
 
->>>>>>> aff9290c
     if not pod or (pod.status and pod.status.reason == 'Evicted'):
         POD_EVICTIONS.inc()
         log.info(f'job {job.id} mark unscheduled -- pod is missing or was evicted')
         await job.mark_unscheduled()
-    elif pod and pod.status and pod.status.phase in ('Succeeded', 'Failed'):
+        return
+
+    if pod and pod.status and pod.status.phase in ('Succeeded', 'Failed'):
         log.info(f'job {job.id} mark complete')
         await job.mark_complete(pod)
-    elif pod and pod.status and pod.status.phase == 'Unknown':
+        return
+
+    if pod and pod.status and pod.status.phase == 'Unknown':
         log.info(f'job {job.id} mark unscheduled -- pod phase is unknown')
         await job.mark_unscheduled()
-<<<<<<< HEAD
-=======
         return
-
-    if (pod
-            and pod.status
-            and pod.status.container_statuses):
-        assert len(pod.status.container_statuses) == 1
-        container_status = pod.status.container_statuses[0]
-        assert container_status.name in ['input', 'main', 'output']
-
-        if container_status.state:
-            if container_status.state.terminated:
-                log.info(f'job {job.full_id} mark complete')
-                await job.mark_complete(pod)
-            elif (container_status.state.waiting
-                  and container_status.state.waiting.reason == 'ImagePullBackOff'):
-                log.info(f'job {job.full_id} mark failed: ImagePullBackOff')
-                await job.mark_complete(pod, failed=True, failure_reason=container_status.state.waiting.reason)
->>>>>>> aff9290c
 
 
 class DeblockedIterator:
